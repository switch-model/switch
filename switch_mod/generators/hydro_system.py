# Copyright 2016 The Switch Authors. All rights reserved.
# Licensed under the Apache License, Version 2, which is in the LICENSE file.

"""

This module defines hydroelectric system components. It creates a hydraulic
system that works in parallel with the electric one. They are linked through
the power generation process at hydroelectric generators. The module builds
on top of generic generators, adding components linking power generation
with water use and availability. It requires the specification of the
water system topology, such as water nodes, reservoirs, water connections
and hydroelectric projects.

The hydraulic system is expected to be operational throughout the whole
time horizon of the simulation.

The water network is a graph composed of nodes and connections. Nodes
represent rivers, lakes or reservoirs, while connections represent flows
between nodes where generating stations may be located. All nodes can have
inflows and consumption that are independent of the hydrological network and
are specified with external data. All connections can control flow between
nodes, potentially limited by minimum flow constraints, or dictated by
geological filtration. All flow is currently downstream, but pumped hydro may
be implemented at a later date. Sink nodes have the ability to spill outside
of the hydraulic system. Reservoir nodes track their water levels during
investment periods, and have their levels externally determined at the
beginning and end of investment periods.

"""

import os
from pyomo.environ import *

def define_components(mod):
    """
    
    WATER_NODES is the set of nodes of the water system that do not have
    storage capacity. These usually represent confluence and/or divergence
    of different water flows. Members of this set can be abbreviated as 
    wn or wnode.
    
<<<<<<< HEAD
=======
    wn_is_sink[WATER_NODES] is a binary flag indicating whether a water
    node is a sink. These nodes need not obey the law of conservation of 
    mass, so that water flows that go into them may be greater than the
    ones that flow out. The main use case for these is to be the end of a
    water basin (representing the ocean or other sink).
    
>>>>>>> 885d17f7
    WATER_NODES_BALANCE_POINTS is a set showing all the combinations of
    water nodes and timepoints, in which the conservation of mass law 
    must be enforced. For now it is initialized as the cross product of
    the WATER_NODES and TIMEPOINTS sets, but it should be flexibilized 
    to allow for addition and removal of water nodes in intermediate
    timepoints of the simulation horizon.
    
    WATER_SINKS_BALANCE_POINTS is a set showing all the combinations of
    water sinks and timepoints, in which water "spilling" is allowed when
    enforcing the conservation of mass law. They usually represent water
    intakes in a river (where water that is not extracted just keeps on
    flowing through the river) and actual sinks, such as an ocean or 
    lake (or any point after which the modeling of the hydraulic system
    is irrelevant for the power system).
    
    wnode_constant_inflow[wn] is the value of constant inflow of 
    water at each node of the hydraulic system throughout the whole 
    simulation. Inflow refers to an external source of water that comes 
    into the system at the water node, such as rainfall. Water flows
    that originate from an upstream model component, such as another water
    node or a reservoir, are decided by the model and so must not be
    specified here. This parameter is specified in cubic meters per second 
    (cumec) and defaults to 0.
    
    wnode_constant_consumption[wn] is the value of constant 
    consumption of water at each node of the hydraulic system throughout
    the whole simulation. Consumption refers to any activity that takes
    water out of the modeled hydraulic system, such as crop irrigation,
    human and animal consumption, minimum ecological flow for a sink
    node, etc. This parameter is specified in cubic meters per second 
    (cumec) and defaults to 0.
    
    wnode_tp_inflow[wn, t] and wnode_tp_consumption[wn, t]
    are the values of water inflow and consumption at each node of the
    hydraulic system specified at each timepoint. These are optional 
    parameters that default to wnode_constant_inflow_cumec and
    wnode_constant_consumption_cumec. Depending on data availability,
    these parameters may be used to represent different phenomena. In
    example, the Chilean datasets specify water inflows due to rainfall
    and melting snows at different nodes in a weekly basis. So, all
    simulated timepoints that belong to the same week will have the same
    wnode_tp_inflow_cumec parameter specified for each water node.
    
<<<<<<< HEAD
    wn_is_sink[WATER_NODES] is a binary flag indicating whether a water
    node is a sink. These nodes need not obey the law of conservation of 
    mass, so that water flows that go into them may be greater than the
    ones that flow out. The main use case for these is to be the end of a
    water basin (such as the ocen or a lake).
    
    node_spillage_cost[WATER_NODES] is a derived parameter that sets
    the cost in US$/(cubic meters) of spilling water out of the water
    network. This is equivalent to disobeying the conservation of mass
    law when balancing flows in each node and timepoint, so cost is
    set to a high default value. This parameter lets the model spill
    water freely in sink nodes, but relaxes the equality constraint
    for mass balance. This aids the solver into obtaining optimal
    solutions significantly faster and with small water spillages.
    
    NodeSpillage[WATER_NODES_BALANCE_POINTS] are  the decisions of
    water spillage out of the water network at each node and timepoint
    in  cubic meters per second.
=======
    SinkSpillage[(wn, t) for (wn, t) in WATER_SINKS_BALANCE_POINTS] are 
    the water spillage decisions at each water sink and timepoint, in 
    cubic meters per second.
>>>>>>> 885d17f7
    
    
    RESERVOIRS is a subset of water nodes that are reservoirs. These
    require additional characterization. Members of this set may be
    abbreviated as r or res.
   
<<<<<<< HEAD
    res_min_vol[r] is a parameter that specifies the minimum storage
    capacity of the reservoir in millions of cubic meters. Usually
    this will be a positive value, since reservoirs cannot be
    completely emptied because of physical limitations, but it is
    allowed to be 0 in case relative volumes want to be used.
    
    res_max_vol[r] is a parameter that specifies the maximum storage
    capacity of the reservoir in millions of cubic meters. If at any
=======
    res_min_vol[r] is a parameter that specifies the minimum
    storage capacity of the reservoir in cubic meters. Usually this will
    be a positive value, since reservoirs cannot be completely emptied
    because of physical limitations, but it is allowed to be 0 in case
    relative volumes want to be used.
    
    res_max_vol[r] is a parameter that specifies the maximum
    storage capacity of the reservoir in cubic meters. If at any
>>>>>>> 885d17f7
    timepoint the volume of water in the reservoir reaches this limit,
    spillage may occur to mantain the mass balance. This parameter is
    determined by the physical characteristics of the reservoir.
    
    RESERVOIRS_BALANCE_POINTS is a set showing all the combinations of
    reservoirs and timepoints, in which the conservation of mass law 
    must be enforced. For now it is initialized as the cross product of
    the RESERVOIRS and TIMEPOINTS sets, but it should be flexibilized 
    to allow for addition and removal of reservoirs in intermediate
    timepoints of the simulation horizon.
    
    res_min_vol_tp[r, t] and res_max_vol_tp[r, t] are the
    values of allowable minimum and maximum water volume at each 
    reservoir specified at each timepoint. These may be used to represent
    seasonal restrictions in water levels at any reservoir. In example,
    minimum volumes of water must be kept during summer at some reservoirs
    to allow for leisure and tourism activities, such as water sports.
    These parameters are optional and must be specified in cubic meters 
    and default to reservoir_min_vol and reservoir_max_vol.
    
    initial_res_vol[r] is a parameter that states the starting volume
<<<<<<< HEAD
    of stored water in each reservoir in millions of cubic meters. The
    same value will be used as a starting point in each period of the
    simulation, independent of which was the final level at the last
    timepoint of the previous period. This methodology has been used
    in several expansion planning papers  that include reservoir hydro
    power plants, because it allows decoupling the operational
    subproblems of each period and thus speeding up the optimization
    considerably.
    
    final_res_vol[r] is a parameter that states the final volume of
    stored water in each reservoir in millions of cubic meters. This
    level is enforced as a minimum for the final volume. Usually, this
    parameter is specified to be the same as  the initial volume, so
    that the reservoir may only arbitrage with the water inflows that
    come into it during the period.
    
    ReservoirVol[r, t] is a variable that tracks the volume of water
    at each reservoir in the beginging of each timepoint, specified in
    cubic meters. This variable is determined by the volume in the
    previous timepoint, the inflows and the outflows.
=======
    of stored water in each reservoir. The same value will be used as
    a starting point in each period of the simulation, independent of
    which was the final level at the last timepoint of the previous period.
    This methodology has been used in several expansion planning papers 
    that include reservoir hydro power plants, because it allows decoupling
    the operational subproblems of each period and thus speeding up the
    optimization considerably.
    
    final_res_vol[r] is a parameter that states the final volume of stored
    water in each reservoir. This level is enforced as a minimum for the
    final volume. Usually, this parameter is specified to be the same as 
    the initial volume, so that the reservoir may only arbitrage with the
    water inflows that come into it during the period.
    
    ReservoirVol[r, t] is a variable that tracks the volume of water at each
    reservoir in the beginging of each timepoint, specified in cubic meters.
    This variable is determined by the volume in the previous timepoint,
    the inflows and the outflows.
>>>>>>> 885d17f7
    
    ReservoirSurplus[r, p] is the amount of water in the reservoir at the end
    of each period in excess of final_res_vol[r].
    
    WATER_CONNECTIONS is the set of flows that begin and end in different
    water bodies, such as reservoirs and nodes. The model decides how much
    water is "dispatched" through each connection at each timepoint. Water
    may only flow in one direction, so "to" and "from" parameters must be
    inputted. Members of this set may be abbreviated by wc or wcon.
    
    WCONS_DISPATCH_POINTS is the set of the cross product between 
    TIMEPOINTS and WATER_CONNECTIONS. In the future, this should be 
    flexibilized to allow for new water connections to be created within 
    the simulation horizon (as with WATER_NODES_BALANCE_POINTS and 
    RESERVOIRS_BALANCE_POINTS).
    
    water_node_from[wc] is a parameter that specifies the water body from
    which the connection extracts water.
    
    water_node_to[wc] is a parameter that specifies the water body to which 
    the connection injects water. 
    
    wc_capacity[wc] is a parameter that specifies the limit, in cubic
    meters per second, of the water flow through the connection. This
    datum is difficult to find, but could be relevant in some cases where
    rivers or streams have a defined capacity and greater flows could
    cause them to collapse and/or flood the surrounding area. Defaults
    to 9999 cumec.
    
    min_eco_flow[wc, t] is a parameter that indicates the minimum ecological 
    water flow that must be dispatched through each water connection at each 
    timepoint, specified in cubic meters per second. The parameter is
    indexed by timepoint to allow for representation of seasonal or hourly
    ecological or social constraints. This is an optional parameter that
    defaults to 0. 
    
    DispatchWater[wc, t] is a variable that represents how much water is
    flowing through each water connection at each timepoint. The lower bound is
    m.min_eco_flow[wc, t] and the upper bound is m.wc_capacity[wc].
    
    Enforce_Wnode_Balance[(wn, t) for (wn, t) in WATER_NODES_BALANCE_POINTS]
    is a constraint that enforces conservation of mass at water nodes. This
    accounts for any spills at sink nodes, or any change in reservoir volume
    between one timepoint and the next. This also links the reservoir volumes
    between timepoints, and enforces the final reservoir volume constraint.
    
    HYDRO_PROJECTS is a subset of PROJECTS which are to be linked with the
    hydraulic system. Both reservoir generators as well as hydroelectric
    projects in series must be specified as HYDRO_PROJECTS and will be
    treated the same. Members of this set may be abbreviated as hproj.
    
    HYDRO_PROJ_DISPATCH_POINTS is a subset of PROJ_DISPATCH_POINTS only with
    projects that belong to the HYDRO_PROJECTS set. This set is used to
    index the electricity generation decisions.
    
    hydro_efficiency[hproj] is a parameter that specifies the hydraulic
    efficiency of a project, in units of MW/(cubic meters per second). 
    The amount of power generated by a hydroelectric generator with a 
    certain flow depends on the water head. This creates a non linear
    relationship between the generated power per water flow and the volume
    of stored water. In this module the efficiency is assumed to be a
    constant for each project, to keep the problem linead.
    
    hydraulic_location[hproj] is a parameter that specifies the water
    connection in which each hydro project is located. Multiple projects
    may be located at the same connection, which allows modeling of
    cascading generation.
    
    TurbinatedFlow[hproj, t] is a variable that represents the water flow, 
    in cubic meters per second, that is passed through the turbines of each 
    project at each timepoint. This is the flow that is used to generate
    electricity.
    
    SpilledFlow[hproj, t] is a variable that represents the water flow, 
    in cubic meters per second, that is spilled by each project at each
    timepoint. All spilled water is considered to be returned to the same
    water connection from which it was originally extracted. 
    
    Enforce_Hydro_Generation[hproj, t] is the constraint that forces power
    generation at each hydro project to be equal to the flow of water that
    goes through its turbines, times its hydro efficiency. This relation
    is observed at each timepoint.
    
    Enforce_Hydro_Extraction[hproj, t] is the constraint that mantains the
    conservation of mass at each project's water extraction point, so that
    the sum of the flows that go through its turbines and the one that is
    spilled are equal to the water that is flowing at each timepoint through
    the water connection where it is located.
    
<<<<<<< HEAD
    -----     
    TODO:    
    -Implement pumped storage     
    
    -Allow setting the water spillage cost as a parameter. The default
    of 10000 US$/cumecshould prevent significant water spillage in 
    non-sink nodes in mostcases. Nonetheless, some users could want to 
    lower the penalties forsome nodes in order to get faster solution 
    times, and other could want to raise them to avoid spilling completely.
        
    """

=======
    -----------------
    TODO:
    -Flexibilize definition of balance points for water nodes and reservoirs,
    as well as dispatch points for water connections, so that the hydraulic
    system topology may change during the simulation. This would allow
    representation of new connections and reservoirs that may be built.
        
    """
    
>>>>>>> 885d17f7
    #################
    # Nodes of the water network
    mod.WATER_NODES = Set()
    mod.WATER_NODES_BALANCE_POINTS = Set(
        dimen=2,
        initialize=lambda m: m.WATER_NODES * m.TIMEPOINTS)
    mod.wnode_constant_inflow = Param(
        mod.WATER_NODES,
        within=NonNegativeReals,
        default=0.0)
    mod.wnode_constant_consumption = Param(
        mod.WATER_NODES,
        within=NonNegativeReals,
        default=0.0)
    mod.wnode_tp_inflow = Param(
        mod.WATER_NODES_BALANCE_POINTS,
        within=NonNegativeReals,
        default=lambda m, wn, t: m.wnode_constant_inflow[wn])
    mod.wnode_tp_consumption = Param(
        mod.WATER_NODES_BALANCE_POINTS,
        within=NonNegativeReals,
        default=lambda m, wn, t: m.wnode_constant_consumption[wn])
<<<<<<< HEAD
=======

    #################
    # Sink nodes
>>>>>>> 885d17f7
    mod.wn_is_sink = Param(
        mod.WATER_NODES,
        within=Boolean)
    mod.min_data_check('wn_is_sink')
<<<<<<< HEAD
    mod.node_spillage_cost = Param(
        mod.WATER_NODES,
        within=NonNegativeReals,
        initialize=lambda m, wn: (1 - m.wn_is_sink[wn]) * 10000)
    mod.NodeSpillage = Var(
        mod.WATER_NODES_BALANCE_POINTS,
=======
    mod.WATER_SINKS_BALANCE_POINTS = Set(
        initialize=mod.WATER_NODES_BALANCE_POINTS,
        filter=lambda m, wn, t: m.wn_is_sink[wn])
    mod.SinkSpillage = Var(
        mod.WATER_SINKS_BALANCE_POINTS,
>>>>>>> 885d17f7
        within=NonNegativeReals)

    #################
    # Reservoir nodes
    mod.RESERVOIRS = Set(
        within=mod.WATER_NODES)
    mod.RESERVOIRS_BALANCE_POINTS = Set(
        dimen=2,
        initialize=lambda m: m.RESERVOIRS * m.TIMEPOINTS)
    mod.res_min_vol = Param(
        mod.RESERVOIRS,
        within=NonNegativeReals)
    mod.res_max_vol = Param(
        mod.RESERVOIRS,
        within=PositiveReals,
        validate=lambda m, val, r: val >= m.res_min_vol[r])
    mod.res_min_vol_tp = Param(
        mod.RESERVOIRS_BALANCE_POINTS,
        within=NonNegativeReals,
        default=lambda m, r, t: m.res_min_vol[r])
    mod.res_max_vol_tp = Param(
        mod.RESERVOIRS_BALANCE_POINTS,
        within=NonNegativeReals,
        default=lambda m, r, t: m.res_max_vol[r])
    mod.initial_res_vol = Param(
        mod.RESERVOIRS,
        within=NonNegativeReals,
        validate=lambda m, val, r: (
            m.res_min_vol[r] <= val <= m.res_max_vol[r]))
    mod.final_res_vol = Param(
        mod.RESERVOIRS,
        within=NonNegativeReals,
        validate=lambda m, val, r: (
            m.res_min_vol[r] <= val <= m.res_max_vol[r]))
<<<<<<< HEAD
    mod.min_data_check('res_min_vol', 'res_max_vol', 'initial_res_vol', 
        'final_res_vol')
=======
    mod.min_data_check('res_min_vol', 'res_max_vol', 'initial_res_vol', 'final_res_vol')
>>>>>>> 885d17f7
    def ReservoirVol_bounds(m, r, t):
        # In the first timepoint of each period, this is externally defined
        if t == m.PERIOD_TPS[m.tp_period[t]].first():
            return(m.initial_res_vol[r], m.initial_res_vol[r])
        # In all other timepoints, this is constrained by min & max params
        else:
            return(m.res_min_vol[r], m.res_max_vol[r])
    mod.ReservoirVol = Var(
        mod.RESERVOIRS_BALANCE_POINTS,
        within=NonNegativeReals,
        bounds=ReservoirVol_bounds)
    mod.ReservoirSurplus = Var(
        mod.RESERVOIRS, mod.PERIODS,
        within=NonNegativeReals)

    ################
    # Edges of the water network
    mod.WATER_CONNECTIONS = Set()
    mod.WCONS_DISPATCH_POINTS = Set(
        dimen=2,
        initialize=lambda m: m.WATER_CONNECTIONS * m.TIMEPOINTS)    
    mod.water_node_from = Param(
        mod.WATER_CONNECTIONS, 
        within=mod.WATER_NODES)
    mod.water_node_to = Param(
        mod.WATER_CONNECTIONS, 
        within=mod.WATER_NODES)
    mod.wc_capacity = Param(
        mod.WATER_CONNECTIONS,
        within=PositiveReals,
        default=float('inf'))
    mod.min_eco_flow = Param(
        mod.WCONS_DISPATCH_POINTS,
        within=NonNegativeReals,
        default=0.0)    
    mod.min_data_check('water_node_from', 'water_node_to')
<<<<<<< HEAD
    mod.CONNECTIONS_DIRECTED_INTO_WN = Set(
        mod.WATER_NODES,
        initialize=lambda m, wn: set(wc for wc in m.WATER_CONNECTIONS 
            if m.water_node_to[wc] == wn))
    mod.CONNECTIONS_DIRECTED_OUT_OF_WN = Set(
        mod.WATER_NODES,
        initialize=lambda m, wn: set(wc for wc in m.WATER_CONNECTIONS 
            if m.water_node_from[wc] == wn))
=======
>>>>>>> 885d17f7
    mod.DispatchWater = Var(
        mod.WCONS_DISPATCH_POINTS,
        within=NonNegativeReals,
        bounds=lambda m, wc, t: (m.min_eco_flow[wc, t], m.wc_capacity[wc]))

    def Enforce_Wnode_Balance_rule(m, wn, t):
        # Sum inflows and outflows from and to other nodes
        dispatch_inflow = sum(m.DispatchWater[wc, t] 
<<<<<<< HEAD
            for wc in m.CONNECTIONS_DIRECTED_INTO_WN[wn])
        dispatch_outflow = sum(m.DispatchWater[wc, t] 
            for wc in m.CONNECTIONS_DIRECTED_OUT_OF_WN[wn])
=======
            for wc in m.WATER_CONNECTIONS if m.water_node_to[wc] == wn)
        dispatch_outflow = sum(m.DispatchWater[wc, t] 
            for wc in m.WATER_CONNECTIONS if m.water_node_from[wc] == wn)
        # Spill flows: 0 for non-sink nodes
        spill_outflow = 0.0
        if m.wn_is_sink[wn]:
            spill_outflow = m.SinkSpillage[wn, t]
>>>>>>> 885d17f7
        # Reservoir flows: 0 for non-reservoirs
        reservoir_fill_rate = 0.0
        if wn in m.RESERVOIRS:
            p = m.tp_period[t]
            end_volume = 0.0
            if t != m.PERIOD_TPS[p].last():
                t_next = m.PERIOD_TPS[p].next(t)
                end_volume = m.ReservoirVol[wn, t_next]
            else:
                end_volume = m.final_res_vol[wn] + m.ReservoirSurplus[wn, p]
            reservoir_fill_rate = (
<<<<<<< HEAD
                (end_volume - m.ReservoirVol[wn, t]) * 1000000.0 /
=======
                (end_volume - m.ReservoirVol[wn, t]) /
>>>>>>> 885d17f7
                (m.tp_duration_hrs[t] * 3600))
        # Conservation of mass flow
        return (
            m.wnode_tp_inflow[wn, t] + dispatch_inflow == \
            m.wnode_tp_consumption[wn, t] + dispatch_outflow \
<<<<<<< HEAD
            + m.NodeSpillage[wn, t] + reservoir_fill_rate)
    mod.Enforce_Wnode_Balance = Constraint(
        mod.WATER_NODES_BALANCE_POINTS,
        rule=Enforce_Wnode_Balance_rule)
    
    mod.Nodes_Spillage_Costs = Expression(
        mod.TIMEPOINTS,
        rule=lambda m, t: sum(m.NodeSpillage[wn,t] * m.node_spillage_cost[wn]
            for wn in m.WATER_NODES))
    mod.cost_components_tp.append('Nodes_Spillage_Costs')
=======
            + spill_outflow + reservoir_fill_rate)
    mod.Enforce_Wnode_Balance = Constraint(
        mod.WATER_NODES_BALANCE_POINTS,
        rule=Enforce_Wnode_Balance_rule)
>>>>>>> 885d17f7

    ################
    # Hydro projects
    mod.HYDRO_PROJECTS = Set(
        validate=lambda m, val: val in m.PROJECTS)
    mod.HYDRO_PROJ_DISPATCH_POINTS = Set(
        initialize=mod.PROJ_DISPATCH_POINTS,
        filter=lambda m, proj, t: proj in m.HYDRO_PROJECTS)
    mod.hydro_efficiency = Param(
        mod.HYDRO_PROJECTS,
        within=PositiveReals,
        validate=lambda m, val, proj: val <= 10)
    mod.hydraulic_location = Param(
        mod.HYDRO_PROJECTS,
        validate=lambda m, val, proj: val in m.WATER_CONNECTIONS)
    mod.TurbinatedFlow = Var(
        mod.HYDRO_PROJ_DISPATCH_POINTS,
        within=NonNegativeReals)
    mod.SpilledFlow = Var(
        mod.HYDRO_PROJ_DISPATCH_POINTS,
        within=NonNegativeReals)
    mod.Enforce_Hydro_Generation = Constraint(
        mod.HYDRO_PROJ_DISPATCH_POINTS,
        rule=lambda m, proj, t: (m.DispatchProj[proj, t] ==
            m.hydro_efficiency[proj] * m.TurbinatedFlow[proj, t]))
    mod.Enforce_Hydro_Extraction = Constraint(
        mod.HYDRO_PROJ_DISPATCH_POINTS,
        rule=lambda m, proj, t: (m.TurbinatedFlow[proj, t] +
            m.SpilledFlow[proj, t] == 
            m.DispatchWater[m.hydraulic_location[proj], t]))


def load_inputs(mod, switch_data, inputs_dir):
    """
    
    Import hydro data to model hydroelectric projects in reservoirs and
    in series.
    
    The files water_nodes.tab, reservoirs.tab, water_connections.tab and 
    hydro_projects.tab are mandatory, since they specify the hydraulic 
    system's topology and basic characterization. 
    
    Files water_node_tp_flows, reservoir_tp_data.tab and min_eco_flows.tab
    are optional, since they specify information in a timepoint basis that
    has constant values to default to.
    
    Run-of-River hydro projects should not be included in this file; RoR
    hydro is treated like any other variable renewable resource, and
    expects data in variable_capacity_factors.tab.
    
    """
    
    switch_data.load_aug(
        filename=os.path.join(inputs_dir, 'water_nodes.tab'),
        auto_select=True,
        index=mod.WATER_NODES,
        optional_params=['mod.wnode_constant_inflow',
            'mod.wnode_constant_consumption'],
        param=(mod.wn_is_sink, mod.wnode_constant_inflow, 
            mod.wnode_constant_consumption))
    switch_data.load_aug(
        optional=True,
        filename=os.path.join(inputs_dir, 'water_node_tp_flows.tab'),
        auto_select=True,
        optional_params=['mod.wnode_tp_inflow', 'mod.wnode_tp_consumption'],
        param=(mod.wnode_tp_inflow, mod.wnode_tp_consumption))
    switch_data.load_aug(
        filename=os.path.join(inputs_dir, 'reservoirs.tab'),
        auto_select=True,
        index=mod.RESERVOIRS,
        param=(mod.res_min_vol, mod.res_max_vol, 
            mod.initial_res_vol, mod.final_res_vol))
    switch_data.load_aug(
        filename=os.path.join(inputs_dir, 'reservoir_tp_data.tab'),
        optional=True,
        auto_select=True,
        optional_params=['mod.res_max_vol_tp', 'mod.res_min_vol_tp'],
        param=(mod.res_max_vol_tp, mod.res_min_vol_tp))
    switch_data.load_aug(
        filename=os.path.join(inputs_dir, 'water_connections.tab'),
        auto_select=True,
        index=mod.WATER_CONNECTIONS,
        param=(mod.water_node_from, mod.water_node_to, mod.wc_capacity))
    switch_data.load_aug(
        optional=True,
        filename=os.path.join(inputs_dir, 'min_eco_flows.tab'),
        auto_select=True,
        param=(mod.min_eco_flow))
    switch_data.load_aug(
        filename=os.path.join(inputs_dir, 'hydro_projects.tab'),
        auto_select=True,
        index=mod.HYDRO_PROJECTS,
        param=(mod.hydro_efficiency, mod.hydraulic_location))
<|MERGE_RESOLUTION|>--- conflicted
+++ resolved
@@ -39,15 +39,6 @@
     of different water flows. Members of this set can be abbreviated as 
     wn or wnode.
     
-<<<<<<< HEAD
-=======
-    wn_is_sink[WATER_NODES] is a binary flag indicating whether a water
-    node is a sink. These nodes need not obey the law of conservation of 
-    mass, so that water flows that go into them may be greater than the
-    ones that flow out. The main use case for these is to be the end of a
-    water basin (representing the ocean or other sink).
-    
->>>>>>> 885d17f7
     WATER_NODES_BALANCE_POINTS is a set showing all the combinations of
     water nodes and timepoints, in which the conservation of mass law 
     must be enforced. For now it is initialized as the cross product of
@@ -91,7 +82,6 @@
     simulated timepoints that belong to the same week will have the same
     wnode_tp_inflow_cumec parameter specified for each water node.
     
-<<<<<<< HEAD
     wn_is_sink[WATER_NODES] is a binary flag indicating whether a water
     node is a sink. These nodes need not obey the law of conservation of 
     mass, so that water flows that go into them may be greater than the
@@ -110,18 +100,12 @@
     NodeSpillage[WATER_NODES_BALANCE_POINTS] are  the decisions of
     water spillage out of the water network at each node and timepoint
     in  cubic meters per second.
-=======
-    SinkSpillage[(wn, t) for (wn, t) in WATER_SINKS_BALANCE_POINTS] are 
-    the water spillage decisions at each water sink and timepoint, in 
-    cubic meters per second.
->>>>>>> 885d17f7
     
     
     RESERVOIRS is a subset of water nodes that are reservoirs. These
     require additional characterization. Members of this set may be
     abbreviated as r or res.
    
-<<<<<<< HEAD
     res_min_vol[r] is a parameter that specifies the minimum storage
     capacity of the reservoir in millions of cubic meters. Usually
     this will be a positive value, since reservoirs cannot be
@@ -130,16 +114,7 @@
     
     res_max_vol[r] is a parameter that specifies the maximum storage
     capacity of the reservoir in millions of cubic meters. If at any
-=======
-    res_min_vol[r] is a parameter that specifies the minimum
-    storage capacity of the reservoir in cubic meters. Usually this will
-    be a positive value, since reservoirs cannot be completely emptied
-    because of physical limitations, but it is allowed to be 0 in case
-    relative volumes want to be used.
-    
-    res_max_vol[r] is a parameter that specifies the maximum
-    storage capacity of the reservoir in cubic meters. If at any
->>>>>>> 885d17f7
+
     timepoint the volume of water in the reservoir reaches this limit,
     spillage may occur to mantain the mass balance. This parameter is
     determined by the physical characteristics of the reservoir.
@@ -161,7 +136,6 @@
     and default to reservoir_min_vol and reservoir_max_vol.
     
     initial_res_vol[r] is a parameter that states the starting volume
-<<<<<<< HEAD
     of stored water in each reservoir in millions of cubic meters. The
     same value will be used as a starting point in each period of the
     simulation, independent of which was the final level at the last
@@ -182,26 +156,6 @@
     at each reservoir in the beginging of each timepoint, specified in
     cubic meters. This variable is determined by the volume in the
     previous timepoint, the inflows and the outflows.
-=======
-    of stored water in each reservoir. The same value will be used as
-    a starting point in each period of the simulation, independent of
-    which was the final level at the last timepoint of the previous period.
-    This methodology has been used in several expansion planning papers 
-    that include reservoir hydro power plants, because it allows decoupling
-    the operational subproblems of each period and thus speeding up the
-    optimization considerably.
-    
-    final_res_vol[r] is a parameter that states the final volume of stored
-    water in each reservoir. This level is enforced as a minimum for the
-    final volume. Usually, this parameter is specified to be the same as 
-    the initial volume, so that the reservoir may only arbitrage with the
-    water inflows that come into it during the period.
-    
-    ReservoirVol[r, t] is a variable that tracks the volume of water at each
-    reservoir in the beginging of each timepoint, specified in cubic meters.
-    This variable is determined by the volume in the previous timepoint,
-    the inflows and the outflows.
->>>>>>> 885d17f7
     
     ReservoirSurplus[r, p] is the amount of water in the reservoir at the end
     of each period in excess of final_res_vol[r].
@@ -291,7 +245,6 @@
     spilled are equal to the water that is flowing at each timepoint through
     the water connection where it is located.
     
-<<<<<<< HEAD
     -----     
     TODO:    
     -Implement pumped storage     
@@ -303,18 +256,6 @@
     times, and other could want to raise them to avoid spilling completely.
         
     """
-
-=======
-    -----------------
-    TODO:
-    -Flexibilize definition of balance points for water nodes and reservoirs,
-    as well as dispatch points for water connections, so that the hydraulic
-    system topology may change during the simulation. This would allow
-    representation of new connections and reservoirs that may be built.
-        
-    """
-    
->>>>>>> 885d17f7
     #################
     # Nodes of the water network
     mod.WATER_NODES = Set()
@@ -337,30 +278,16 @@
         mod.WATER_NODES_BALANCE_POINTS,
         within=NonNegativeReals,
         default=lambda m, wn, t: m.wnode_constant_consumption[wn])
-<<<<<<< HEAD
-=======
-
-    #################
-    # Sink nodes
->>>>>>> 885d17f7
     mod.wn_is_sink = Param(
         mod.WATER_NODES,
         within=Boolean)
     mod.min_data_check('wn_is_sink')
-<<<<<<< HEAD
     mod.node_spillage_cost = Param(
         mod.WATER_NODES,
         within=NonNegativeReals,
         initialize=lambda m, wn: (1 - m.wn_is_sink[wn]) * 10000)
     mod.NodeSpillage = Var(
         mod.WATER_NODES_BALANCE_POINTS,
-=======
-    mod.WATER_SINKS_BALANCE_POINTS = Set(
-        initialize=mod.WATER_NODES_BALANCE_POINTS,
-        filter=lambda m, wn, t: m.wn_is_sink[wn])
-    mod.SinkSpillage = Var(
-        mod.WATER_SINKS_BALANCE_POINTS,
->>>>>>> 885d17f7
         within=NonNegativeReals)
 
     #################
@@ -395,12 +322,8 @@
         within=NonNegativeReals,
         validate=lambda m, val, r: (
             m.res_min_vol[r] <= val <= m.res_max_vol[r]))
-<<<<<<< HEAD
     mod.min_data_check('res_min_vol', 'res_max_vol', 'initial_res_vol', 
         'final_res_vol')
-=======
-    mod.min_data_check('res_min_vol', 'res_max_vol', 'initial_res_vol', 'final_res_vol')
->>>>>>> 885d17f7
     def ReservoirVol_bounds(m, r, t):
         # In the first timepoint of each period, this is externally defined
         if t == m.PERIOD_TPS[m.tp_period[t]].first():
@@ -437,7 +360,6 @@
         within=NonNegativeReals,
         default=0.0)    
     mod.min_data_check('water_node_from', 'water_node_to')
-<<<<<<< HEAD
     mod.CONNECTIONS_DIRECTED_INTO_WN = Set(
         mod.WATER_NODES,
         initialize=lambda m, wn: set(wc for wc in m.WATER_CONNECTIONS 
@@ -446,8 +368,6 @@
         mod.WATER_NODES,
         initialize=lambda m, wn: set(wc for wc in m.WATER_CONNECTIONS 
             if m.water_node_from[wc] == wn))
-=======
->>>>>>> 885d17f7
     mod.DispatchWater = Var(
         mod.WCONS_DISPATCH_POINTS,
         within=NonNegativeReals,
@@ -456,19 +376,9 @@
     def Enforce_Wnode_Balance_rule(m, wn, t):
         # Sum inflows and outflows from and to other nodes
         dispatch_inflow = sum(m.DispatchWater[wc, t] 
-<<<<<<< HEAD
             for wc in m.CONNECTIONS_DIRECTED_INTO_WN[wn])
         dispatch_outflow = sum(m.DispatchWater[wc, t] 
             for wc in m.CONNECTIONS_DIRECTED_OUT_OF_WN[wn])
-=======
-            for wc in m.WATER_CONNECTIONS if m.water_node_to[wc] == wn)
-        dispatch_outflow = sum(m.DispatchWater[wc, t] 
-            for wc in m.WATER_CONNECTIONS if m.water_node_from[wc] == wn)
-        # Spill flows: 0 for non-sink nodes
-        spill_outflow = 0.0
-        if m.wn_is_sink[wn]:
-            spill_outflow = m.SinkSpillage[wn, t]
->>>>>>> 885d17f7
         # Reservoir flows: 0 for non-reservoirs
         reservoir_fill_rate = 0.0
         if wn in m.RESERVOIRS:
@@ -480,17 +390,12 @@
             else:
                 end_volume = m.final_res_vol[wn] + m.ReservoirSurplus[wn, p]
             reservoir_fill_rate = (
-<<<<<<< HEAD
                 (end_volume - m.ReservoirVol[wn, t]) * 1000000.0 /
-=======
-                (end_volume - m.ReservoirVol[wn, t]) /
->>>>>>> 885d17f7
                 (m.tp_duration_hrs[t] * 3600))
         # Conservation of mass flow
         return (
             m.wnode_tp_inflow[wn, t] + dispatch_inflow == \
             m.wnode_tp_consumption[wn, t] + dispatch_outflow \
-<<<<<<< HEAD
             + m.NodeSpillage[wn, t] + reservoir_fill_rate)
     mod.Enforce_Wnode_Balance = Constraint(
         mod.WATER_NODES_BALANCE_POINTS,
@@ -501,12 +406,6 @@
         rule=lambda m, t: sum(m.NodeSpillage[wn,t] * m.node_spillage_cost[wn]
             for wn in m.WATER_NODES))
     mod.cost_components_tp.append('Nodes_Spillage_Costs')
-=======
-            + spill_outflow + reservoir_fill_rate)
-    mod.Enforce_Wnode_Balance = Constraint(
-        mod.WATER_NODES_BALANCE_POINTS,
-        rule=Enforce_Wnode_Balance_rule)
->>>>>>> 885d17f7
 
     ################
     # Hydro projects
