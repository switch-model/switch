--- conflicted
+++ resolved
@@ -69,11 +69,7 @@
     ],
     python_requires='>=3.7',
     install_requires=[
-<<<<<<< HEAD
-        "Pyomo>=6.0",
-=======
         "Pyomo>=6.0",  # We need a version that works with glpk 4.60+
->>>>>>> eaef63f5
         "pint",  # needed by Pyomo when we run our tests, but not included
         "testfixtures",  # used for standard tests
         "pandas",  # used for input upgrades and testing that functionality
