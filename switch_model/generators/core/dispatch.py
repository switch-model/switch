--- conflicted
+++ resolved
@@ -288,11 +288,7 @@
             mod.TIMEPOINTS,
             rule=lambda m, z, t: sum(
                 m.DispatchGen[g, t]
-<<<<<<< HEAD
-                for g in m.GENS_IN_ZONE_TPS[z, t]
-=======
                 for g in m.GENS_FOR_ZONE_TPS[z, t]
->>>>>>> 9865c381
                 if m.gen_is_distributed[g]
             ),
             doc="Total power from distributed generation projects.",
