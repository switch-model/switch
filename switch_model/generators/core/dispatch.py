--- conflicted
+++ resolved
@@ -12,11 +12,7 @@
 
 import os, collections
 
-<<<<<<< HEAD
-import numpy as np
 from pyomo.core.base.misc import sorted_robust
-=======
->>>>>>> f3e95be9
 from pyomo.environ import *
 import pandas as pd
 
