"""
Script to retrieve data inputs for the Switch WECC model from the database.
Data is formatted into corresponding .csv files.

Note: previously we used an SSH tunnel to connect to the database.
That code was removed however it can still be found at this commit
273be083c743e0527c2753356a101c479fe053e8 on the REAM-lab repo.
(https://github.com/REAM-lab/switch/tree/273be083c743e0527c2753356a101c479fe053e8)
"""

# Standard packages
import argparse
import os
import shutil
from typing import Iterable, List

# Switch packages
from switch_model.utilities import query_yes_no, load_config, StepTimer

# Third-party packages
import psycopg2 as pg
import pandas as pd

try:
    # Try to load environment variables from .env file using dotenv package.
    # If package is not installed, nothing happens.
    from dotenv import load_dotenv

    load_dotenv()
except ImportError:
    pass


def write_csv_from_query(cursor, fname: str, headers: List[str], query: str):
    """Create CSV file from cursor."""
    print(f"{fname}.csv... ", flush=True)
    cursor.execute(query)
    data = cursor.fetchall()
    write_csv(data, fname, headers, log=False)
    if not data:
        print("Warning: File is empty.")


def write_csv(data: Iterable[List], fname, headers: List[str], log=True):
    """Create CSV file from Iterable."""
    if log:
        print(f"{fname}.csv... ", flush=True)
    with open(fname + ".csv", "w") as f:
        f.write(",".join(headers) + "\n")
        for row in data:
            # Replace None values with dots for Pyomo. Also turn all datatypes into strings
            row_as_clean_strings = [
                "." if element is None else str(element) for element in row
            ]
            f.write(
                ",".join(row_as_clean_strings) + "\n"
            )  # concatenates "line" separated by commas, and appends \n


# List of modules that is used to generate modules.txt
modules = [
    # Core modules
    "switch_model",
    "switch_model.timescales",
    "switch_model.financials",
    "switch_model.balancing.load_zones",
    "switch_model.energy_sources.properties",
    "switch_model.generators.core.build",
    "switch_model.generators.core.dispatch",
    "switch_model.reporting",
    # Custom Modules
    "switch_model.generators.core.no_commit",
    "switch_model.generators.extensions.hydro_simple",
    "switch_model.generators.extensions.storage",
    "switch_model.energy_sources.fuel_costs.markets",
    "switch_model.transmission.transport.build",
    "switch_model.transmission.transport.dispatch",
    "switch_model.policies.carbon_policies",
    "switch_model.policies.rps_unbundled",
    # "switch_model.reporting.basic_exports_wecc",
]


def switch_to_input_dir(config):
    inputs_dir = config["inputs_dir"]

    # Create inputs_dir if it doesn't exist
    if not os.path.exists(inputs_dir):
        os.makedirs(inputs_dir)
        print("Inputs directory created.")
    else:
        if not query_yes_no(
            "Inputs directory already exists. Allow contents to be overwritten?"
        ):
            raise Exception("User cancelled run.")

    os.chdir(inputs_dir)
    return inputs_dir


def connect(schema="switch"):
    """Connects to the Postgres DB

    This function uses the environment variables to get the URL to connect to the DB. Both
    password and user should be passed directly on the URL for safety purposes.

    Parameters
    ----------
    schema: str Schema of the DB to look for tables. Default is switch

    Returns
    -------
    conn: Database connection object from psycopg2
    """
    db_url = os.getenv("DB_URL")
    if db_url is None:
        raise Exception(
            "Please set the environment variable 'DB_URL' to the database URL."
            "The format is normally: postgresql://<user>:<password>@<host>:5432/<database>"
        )

    conn = pg.connect(
        db_url,
        options=f"-c search_path={schema}",
    )

    if conn is None:
        raise SystemExit(
            "Failed to connect to PostgreSQL database."
            "Ensure that the database url is correct, format should normally be:"
            "postgresql://<user>:<password>@<host>:5432/<database>"
        )

    # TODO: Send this to the logger
    print("Connection established to PostgreSQL database.")
    return conn


<<<<<<< HEAD
def main():
    timer = StepTimer()

    # Create command line tool, just provides help information
    parser = argparse.ArgumentParser(
        description="Write SWITCH input files from database tables.",
        epilog="""
        This tool will populate the inputs folder with the data from the PostgreSQL database.
        config.yaml specifies the scenario parameters. 
        The environment variable DB_URL specifies the url to connect to the database. """,
    )
    parser.add_argument("--skip-cf", default=False, action='store_true',
                        help="Skip creation variable_capacity_factors.csv. Useful when debugging and one doesn't"
                             "want to wait for the command.")
    parser.add_argument("--post-only", default=False, action='store_true',
                        help="Only run the post solve functions (don't query db)")
    args = parser.parse_args()  # Makes switch get_inputs --help works

    # Load values from config.yaml
    full_config = load_config()
    switch_to_input_dir(full_config)

    if not args.post_only:
        query_db(full_config, skip_cf=args.skip_cf)
    post_process()
    print(f"\nScript took {timer.step_time_as_str()} seconds to build input tables.")


=======
>>>>>>> 98935a37
def query_db(full_config, skip_cf):
    config = full_config["get_inputs"]
    scenario_id = config["scenario_id"]

    # Connect to database
    db_conn = connect()
    db_cursor = db_conn.cursor()

    print(f"\nStarting to copy data from the database to the input files.")

    scenario_params = [
        "name",
        "description",
        "study_timeframe_id",
        "time_sample_id",
        "demand_scenario_id",
        "fuel_simple_price_scenario_id",
        "generation_plant_scenario_id",
        "generation_plant_cost_scenario_id",
        "generation_plant_existing_and_planned_scenario_id",
        "hydro_simple_scenario_id",
        "carbon_cap_scenario_id",
        "supply_curves_scenario_id",
        "regional_fuel_market_scenario_id",
        "rps_scenario_id",
        "enable_dr",
        "enable_ev",
        "ca_policies_scenario_id",
        "enable_planning_reserves"
    ]

    db_cursor.execute(
        f"""SELECT
            {",".join(scenario_params)}
        FROM switch.scenario
        WHERE scenario_id = {scenario_id};"""
    )
    s_details = list(db_cursor.fetchone())

    # Allow overriding from config
    for i, param_name in enumerate(scenario_params):
        if param_name in config:
            s_details[i] = config[param_name]

    name = s_details[0]
    description = s_details[1]
    study_timeframe_id = s_details[2]
    time_sample_id = s_details[3]
    demand_scenario_id = s_details[4]
    fuel_simple_price_scenario_id = s_details[5]
    generation_plant_scenario_id = s_details[6]
    generation_plant_cost_scenario_id = s_details[7]
    generation_plant_existing_and_planned_scenario_id = s_details[8]
    hydro_simple_scenario_id = s_details[9]
    carbon_cap_scenario_id = s_details[10]
    supply_curves_scenario_id = s_details[11]
    regional_fuel_market_scenario_id = s_details[12]
    rps_scenario_id = s_details[13]
    enable_dr = s_details[14]
    enable_ev = s_details[15]
    ca_policies_scenario_id = s_details[16]
    enable_planning_reserves = s_details[17]

    print(f"Scenario: {scenario_id}: {name}.\n")

    # Write general scenario parameters into a documentation file
    colnames = [desc[0] for desc in db_cursor.description]
    with open("scenario_params.txt", "w") as f:
        f.write(f"Scenario id: {scenario_id}\n")
        f.write(f"Scenario name: {name}\n")
        f.write(f"Scenario notes: {description}\n")
        for i, col in enumerate(colnames):
            f.write(f"{col}: {s_details[i]}\n")
    print("scenario_params.txt...")

    ########################################################
    # Which input specification are we writing against?
    with open("switch_inputs_version.txt", "w") as f:
        f.write("2.0.5\n")
    print("switch_inputs_version.txt...")

    ########################################################
    # TIMESCALES

    # periods.csv
    write_csv_from_query(
        db_cursor,
        "periods",
        ["INVESTMENT_PERIOD", "period_start", "period_end"],
        f"""
        select
          label  as label, --This is to fix build year problem
          start_year as period_start,
          end_year as period_end
        from
          switch.period
        where
          study_timeframe_id = {study_timeframe_id}
        order by
          1;
        """,
    )

    # timeseries.csv
    timeseries_id_select = "date_part('year', first_timepoint_utc)|| '_' || replace(sampled_timeseries.name, ' ', '_') as timeseries"
    write_csv_from_query(
        db_cursor,
        "timeseries",
        [
            "TIMESERIES",
            "ts_period",
            "ts_duration_of_tp",
            "ts_num_tps",
            "ts_scale_to_period",
        ],
        # TODO what's happening here
        f"""
            select
              date_part('year', first_timepoint_utc)|| '_' || replace(
                sampled_timeseries.name, ' ', '_'
              ) as timeseries,
              t.label  as ts_period,
              hours_per_tp as ts_duration_of_tp,
              num_timepoints as ts_num_tps,
              scaling_to_period as ts_scale_to_period
            from
              switch.sampled_timeseries
              join switch.period as t using(period_id, study_timeframe_id)
            where
              sampled_timeseries.time_sample_id = {time_sample_id}
            order by
              label;""",
    )

    # timepoints.csv
    write_csv_from_query(
        db_cursor,
        "timepoints",
        ["timepoint_id", "timestamp", "timeseries"],
        f"""
            select
              raw_timepoint_id as timepoint_id,
              to_char(timestamp_utc, 'YYYYMMDDHH24') as timestamp,
              date_part('year', first_timepoint_utc)|| '_' || replace(
                sampled_timeseries.name, ' ', '_'
              ) as timeseries
            from
              switch.sampled_timepoint as t
              join switch.sampled_timeseries using(
                sampled_timeseries_id, study_timeframe_id
              )
            where
              t.time_sample_id = {time_sample_id}
              and t.study_timeframe_id = {study_timeframe_id}
            order by
              1;
            """,
    )

    ########################################################
    # LOAD ZONES

    write_csv_from_query(
        db_cursor,
        "load_zones",
        ["LOAD_ZONE", "zone_ccs_distance_km", "zone_dbid"],
        """
        SELECT 
            name, 
            ccs_distance_km as zone_ccs_distance_km, 
            load_zone_id as zone_dbid 
        FROM switch.load_zone  
        ORDER BY 1;
        """,
    )

    # loads.csv
    write_csv_from_query(
        db_cursor,
        "loads",
        ["LOAD_ZONE", "TIMEPOINT", "zone_demand_mw"],
        f"""
            select load_zone_name, t.raw_timepoint_id as timepoint, 
                CASE WHEN demand_mw < 0 THEN 0 ELSE demand_mw END as zone_demand_mw
            from sampled_timepoint as t
                join demand_timeseries as d using(raw_timepoint_id)
            where t.time_sample_id={time_sample_id}
                and demand_scenario_id={demand_scenario_id}
            order by 1,2;
            """,
    )

    ########################################################
    # BALANCING AREAS [Pending zone_coincident_peak_demand.csv]

    # balancing_areas.csv
    write_csv_from_query(
        db_cursor,
        "balancing_areas",
        [
            "BALANCING_AREAS",
            "quickstart_res_load_frac",
            "quickstart_res_wind_frac",
            "quickstart_res_solar_frac",
            "spinning_res_load_frac",
            "spinning_res_wind_frac",
            "spinning_res_solar_frac",
        ],
        """
        SELECT 
            balancing_area, 
            quickstart_res_load_frac, 
            quickstart_res_wind_frac, 
            quickstart_res_solar_frac,
            spinning_res_load_frac, 
            spinning_res_wind_frac, 
            spinning_res_solar_frac 
        FROM switch.balancing_areas;""",
    )

    # zone_balancing_areas.csv
    write_csv_from_query(
        db_cursor,
        "zone_balancing_areas",
        ["LOAD_ZONE", "balancing_area"],
        """
        SELECT 
            name, reserves_area as balancing_area 
        FROM switch.load_zone;""",
    )

    # Paty: in this version of switch this tables is named zone_coincident_peak_demand.csv
    # PATY: PENDING csv!
    # # For now, only taking 2014 peak demand and repeating it.
    # print '  lz_peak_loads.csv'
    # db_cursor.execute("""SELECT lzd.name, p.period_name, max(lz_demand_mwh)
    # 				FROM switch.timescales_sample_timepoints tps
    # 				JOIN switch.lz_hourly_demand lzd ON TO_CHAR(lzd.timestamp_cst,'MMDDHH24')=TO_CHAR(tps.timestamp,'MMDDHH24')
    # 				JOIN switch.timescales_sample_timeseries sts USING (sample_ts_id)
    # 				JOIN switch.timescales_population_timeseries pts ON sts.sampled_from_population_timeseries_id = pts.population_ts_id
    # 				JOIN switch.timescales_periods p USING (period_id)
    # 				WHERE sample_ts_scenario_id = %s
    # 				AND lz_hourly_demand_id = %s
    # 				AND load_zones_scenario_id = %s
    # 				AND TO_CHAR(lzd.timestamp_cst,'YYYY') = '2014'
    # 				GROUP BY lzd.name, p.period_name
    # 				ORDER BY 1,2;""" % (sample_ts_scenario_id,lz_hourly_demand_id,load_zones_scenario_id))
    # write_csv('lz_peak_loads',['LOAD_ZONE','PERIOD','peak_demand_mw'],db_cursor)

    ########################################################
    # TRANSMISSION

    # transmission_lines.csv
    write_csv_from_query(
        db_cursor,
        "transmission_lines",
        [
            "TRANSMISSION_LINE",
            "trans_lz1",
            "trans_lz2",
            "trans_length_km",
            "trans_efficiency",
            "existing_trans_cap",
        ],
        """
         SELECT start_load_zone_id || '-' || end_load_zone_id, t1.name, t2.name,
             trans_length_km, trans_efficiency, existing_trans_cap_mw
         FROM switch.transmission_lines
             join load_zone as t1 on(t1.load_zone_id=start_load_zone_id)
             join load_zone as t2 on(t2.load_zone_id=end_load_zone_id)
         WHERE start_load_zone_id <= end_load_zone_id 	
         ORDER BY 2,3;
         """,
    )

    # trans_optional_params.csv
    write_csv_from_query(
        db_cursor,
        "trans_optional_params",
        [
            "TRANSMISSION_LINE",
            "trans_dbid",
            "trans_derating_factor",
            "trans_terrain_multiplier",
            "trans_new_build_allowed",
        ],
        """
        SELECT start_load_zone_id || '-' || end_load_zone_id, 
            transmission_line_id, derating_factor, terrain_multiplier,
            new_build_allowed
        FROM switch.transmission_lines
        ORDER BY 1;
        """,
    )

    # trans_params.csv
    write_csv(
        [
            [
                1150,  # $1150 opposed to $1000 to reflect change to US$2016
                20,  # Paty: check what lifetime has been used for the wecc
                0.03,
                # 0.0652 for column distribution_loss_rate, however this is no longer used
            ]
        ],
        "trans_params",
        [
            "trans_capital_cost_per_mw_km",
            "trans_lifetime_yrs",
            "trans_fixed_om_fraction",
        ],
    )

    ########################################################
    # FUEL

    # fuels.csv
    write_csv_from_query(
        db_cursor,
        "fuels",
        ["fuel", "co2_intensity", "upstream_co2_intensity"],
        """
        SELECT name, co2_intensity, upstream_co2_intensity 
        FROM switch.energy_source 
        WHERE is_fuel IS TRUE;
        """,
    )

    # non_fuel_energy_sources.csv

    write_csv_from_query(
        db_cursor,
        "non_fuel_energy_sources",
        ["energy_source"],
        """
        SELECT name 
        FROM switch.energy_source 
        WHERE is_fuel IS FALSE;
        """,
    )

    # Fuel projections are yearly averages in the DB. For now, Switch only accepts fuel prices per period, so they are averaged.
    # fuel_cost.csv
    write_csv_from_query(
        db_cursor,
        "fuel_cost",
        ["load_zone", "fuel", "period", "fuel_cost"],
        f"""
        select load_zone_name as load_zone, fuel, period  as period, AVG(fuel_price) as fuel_cost 
		from (
		    select load_zone_name, fuel, fuel_price, projection_year, 
		        (  
		            case when projection_year >= period.start_year 
					and projection_year <= period.start_year + length_yrs -1 then label else 0 end
				) as period
				from switch.fuel_simple_price_yearly
				join switch.period on(projection_year>=start_year)
				where study_timeframe_id = {study_timeframe_id} and fuel_simple_scenario_id = {fuel_simple_price_scenario_id}
		) as w
		where period!=0
		group by load_zone_name, fuel, period
		order by 1,2,3;
		""",
    )

    ########################################################
    # GENERATORS

    #    Optional missing columns in generation_projects_info.csv:
    #        gen_unit_size,
    # 		 gen_ccs_energy_load,
    #        gen_ccs_capture_efficiency,
    #        gen_is_distributed
    # generation_projects_info.csv
    write_csv_from_query(
        db_cursor,
        "generation_projects_info",
        [
            "GENERATION_PROJECT",
            "gen_tech",
            "gen_energy_source",
            "gen_load_zone",
            "gen_max_age",
            "gen_is_variable",
            "gen_is_baseload",
            "gen_full_load_heat_rate",
            "gen_variable_om",
            "gen_connect_cost_per_mw",
            "gen_dbid",
            "gen_scheduled_outage_rate",
            "gen_forced_outage_rate",
            "gen_capacity_limit_mw",
            "gen_min_build_capacity",
            "gen_is_cogen",
            "gen_storage_efficiency",
            "gen_store_to_release_ratio",
        ],
        f"""
            select
            generation_plant_id,
            gen_tech,
            energy_source as gen_energy_source,
            t2.name as gen_load_zone,
            max_age as gen_max_age,
            is_variable as gen_is_variable,
            is_baseload as gen_is_baseload,
            full_load_heat_rate as gen_full_load_heat_rate,
            variable_o_m as gen_variable_om,
            connect_cost_per_mw as gen_connect_cost_per_mw,
            generation_plant_id as gen_dbid,
            scheduled_outage_rate as gen_scheduled_outage_rate,
            forced_outage_rate as gen_forced_outage_rate,
            final_capacity_limit_mw as gen_capacity_limit_mw,
            min_build_capacity as gen_min_build_capacity,
            is_cogen as gen_is_cogen,
            storage_efficiency as gen_storage_efficiency,
            store_to_release_ratio as gen_store_to_release_ratio,
            -- hardcode all projects to be allowed as a reserve. might later make this more granular
            1 as gen_can_provide_cap_reserves
            from generation_plant as t
            join load_zone as t2 using(load_zone_id)
            join generation_plant_scenario_member using(generation_plant_id)
            where generation_plant_scenario_id={generation_plant_scenario_id}
            order by gen_dbid;
            """,
    )

    # gen_build_predetermined.csv
    write_csv_from_query(
        db_cursor,
        "gen_build_predetermined",
        ["GENERATION_PROJECT", "build_year", "gen_predetermined_cap"],
        f"""select generation_plant_id, build_year, capacity as gen_predetermined_cap  
                from generation_plant_existing_and_planned 
                join generation_plant as t using(generation_plant_id)
                join generation_plant_scenario_member using(generation_plant_id)
                where generation_plant_scenario_id={generation_plant_scenario_id}
                and generation_plant_existing_and_planned_scenario_id={generation_plant_existing_and_planned_scenario_id}
                ;
                """,
    )

    # gen_build_costs.csv
    write_csv_from_query(
        db_cursor,
        "gen_build_costs",
        [
            "GENERATION_PROJECT",
            "build_year",
            "gen_overnight_cost",
            "gen_fixed_om",
            "gen_storage_energy_overnight_cost",
        ],
        f"""
        select generation_plant_id, generation_plant_cost.build_year, 
            overnight_cost as gen_overnight_cost, fixed_o_m as gen_fixed_om,
            storage_energy_capacity_cost_per_mwh as gen_storage_energy_overnight_cost 
        FROM generation_plant_cost
          JOIN generation_plant_existing_and_planned USING (generation_plant_id)
          JOIN generation_plant_scenario_member using(generation_plant_id)
          join generation_plant as t1 using(generation_plant_id)
        WHERE generation_plant_scenario_id={generation_plant_scenario_id} 
          AND generation_plant_cost.generation_plant_cost_scenario_id={generation_plant_cost_scenario_id}
          AND generation_plant_existing_and_planned_scenario_id={generation_plant_existing_and_planned_scenario_id}
        UNION
        SELECT generation_plant_id, period.label, 
            avg(overnight_cost) as gen_overnight_cost, avg(fixed_o_m) as gen_fixed_om,
            avg(storage_energy_capacity_cost_per_mwh) as gen_storage_energy_overnight_cost
        FROM generation_plant_cost 
          JOIN generation_plant using(generation_plant_id) 
          JOIN period on(build_year>=start_year and build_year<=end_year)
          JOIN generation_plant_scenario_member using(generation_plant_id)
          join generation_plant as t1 using(generation_plant_id)
        WHERE generation_plant_scenario_id={generation_plant_scenario_id} 
          AND period.study_timeframe_id={study_timeframe_id} 
          AND generation_plant_cost.generation_plant_cost_scenario_id={generation_plant_cost_scenario_id}
        GROUP BY 1,2
        ORDER BY 1,2;""",
    )

    ########################################################
    # FINANCIALS

    write_csv(
        [[2016, 0.07, 0.07]],
        "financials",
        ["base_financial_year", "interest_rate", "discount_rate"],
    )
    ########################################################
    # VARIABLE CAPACITY FACTORS

    # Pyomo will raise an error if a capacity factor is defined for a project on a timepoint when it is no longer operational (i.e. Canela 1 was built on 2007 and has a 30 year max age, so for tp's ocurring later than 2037, its capacity factor must not be written in the table).

    # variable_capacity_factors.csv
    if not skip_cf:
        write_csv_from_query(
            db_cursor,
            "variable_capacity_factors",
            ["GENERATION_PROJECT", "timepoint", "gen_max_capacity_factor"],
            f"""
                select 
                    generation_plant_id, 
                    t.raw_timepoint_id, 
                    -- we round down when the capacity factor is less than 1e-5 to avoid numerical issues and simplify our model
                    -- performance wise this doesn't have any significant impact
                    case when abs(capacity_factor) < 0.00001 then 0 else capacity_factor end
                FROM variable_capacity_factors_exist_and_candidate_gen v
                    JOIN generation_plant_scenario_member USING(generation_plant_id)
                    JOIN sampled_timepoint as t ON(t.raw_timepoint_id = v.raw_timepoint_id)
                WHERE generation_plant_scenario_id = {generation_plant_scenario_id}
                    AND t.time_sample_id={time_sample_id};
                """,
        )

    ########################################################
    # HYDROPOWER

    # hydro_timeseries.csv
    # 	db_cursor.execute(("""select generation_plant_id as hydro_project,
    # 					{timeseries_id_select},
    # 					hydro_min_flow_mw, hydro_avg_flow_mw
    # 					from hydro_historical_monthly_capacity_factors
    # 						join sampled_timeseries on(month = date_part('month', first_timepoint_utc))
    # 					where hydro_simple_scenario_id={id1}
    # 					and time_sample_id = {id2};
    # 					""").format(timeseries_id_select=timeseries_id_select, id1=hydro_simple_scenario_id, id2=time_sample_id))
    # Work-around for some hydro plants having 100% capacity factors in a month, which exceeds their
    # standard maintenance derating of 5%. These conditions arise periodically with individual hydro
    # units, but rarely or never for virtual hydro units that aggregate all hydro in a zone or
    # zone + watershed. Eventually, we may rethink this derating, but it is a reasonable
    # approximation for a large hydro fleet where plant outages are individual random events.
    # Negative flows are replaced by 0.
    write_csv_from_query(
        db_cursor,
        "hydro_timeseries",
        ["hydro_project", "timeseries", "hydro_min_flow_mw", "hydro_avg_flow_mw"],
        f"""
        select generation_plant_id as hydro_project, 
            {timeseries_id_select}, 
            CASE 
                WHEN hydro_min_flow_mw <= 0 THEN 0 
                ELSE least(hydro_min_flow_mw, capacity_limit_mw * (1-forced_outage_rate)) END, 
            CASE 
                WHEN hydro_avg_flow_mw <= 0 THEN 0 
                ELSE least(hydro_avg_flow_mw, capacity_limit_mw * (1-forced_outage_rate)) END 
            as hydro_avg_flow_mw
        from hydro_historical_monthly_capacity_factors
            join sampled_timeseries on(month = date_part('month', first_timepoint_utc) and year = date_part('year', first_timepoint_utc))
            join generation_plant using (generation_plant_id)
            join generation_plant_scenario_member using(generation_plant_id)
        where generation_plant_scenario_id = {generation_plant_scenario_id} 
        and hydro_simple_scenario_id={hydro_simple_scenario_id}
            and time_sample_id = {time_sample_id}
        order by 1;
        """,
    )

    ########################################################
    # CARBON CAP

    # future work: join with table with carbon_cost_dollar_per_tco2
    # carbon_policies.csv
    write_csv_from_query(
        db_cursor,
        "carbon_policies",
        [
            "PERIOD",
            "carbon_cap_tco2_per_yr",
            "carbon_cap_tco2_per_yr_CA",
            "carbon_cost_dollar_per_tco2",
        ],
        f"""
        select period, AVG(carbon_cap_tco2_per_yr) as carbon_cap_tco2_per_yr, AVG(carbon_cap_tco2_per_yr_CA) as carbon_cap_tco2_per_yr_CA,
            '.' as  carbon_cost_dollar_per_tco2
        from 
        (select carbon_cap_tco2_per_yr, carbon_cap_tco2_per_yr_CA, year, 
                (case when 
                year >= period.start_year 
                and year <= period.start_year + length_yrs -1 then label else 0 end) as period
                from switch.carbon_cap
                join switch.period on(year>=start_year)
                where study_timeframe_id = {study_timeframe_id} and carbon_cap_scenario_id = {carbon_cap_scenario_id}) as w
        where period!=0
        group by period
        order by 1;
        """
    )

    ########################################################
    # RPS
    if rps_scenario_id is not None:
        # rps_targets.csv
        write_csv_from_query(
            db_cursor,
            "rps_targets",
            ["load_zone", "period", "rps_target"],
            f"""
            select load_zone, w.period as period, avg(rps_target) as rps_target
                    from
                    (select load_zone, rps_target,
                    (case when 
                    year >= period.start_year 
                    and year <= period.start_year + length_yrs -1 then label else 0 end) as period
                    from switch.rps_target
                    join switch.period on(year>=start_year)
                    where study_timeframe_id = {study_timeframe_id} and rps_scenario_id = {rps_scenario_id}) as w
            where period!=0
            group by load_zone, period
            order by 1, 2;
            """
        )

    ########################################################
    # BIO_SOLID SUPPLY CURVE

    if supply_curves_scenario_id is not None:
        # fuel_supply_curves.csv
        write_csv_from_query(
            db_cursor,
            "fuel_supply_curves",
            [
                "regional_fuel_market",
                "period",
                "tier",
                "unit_cost",
                "max_avail_at_cost",
            ],
            f"""
                select regional_fuel_market, label as period, tier, unit_cost, 
                        (case when max_avail_at_cost is null then 'inf' 
                            else max_avail_at_cost::varchar end) as max_avail_at_cost
                from switch.fuel_supply_curves
                join switch.period on(year>=start_year)
                where year=FLOOR(period.start_year + length_yrs/2-1) 
                -- we filter out extremly large unit_costs that are only used to indicate that we should never
                -- buy at this price point. This is to simplify the model and improve its numerical properties.
                and not (
                    unit_cost > 1e9
                    and max_avail_at_cost is null
                )
                and study_timeframe_id = {study_timeframe_id} 
                and supply_curves_scenario_id = {supply_curves_scenario_id};
                            """,
        )

    # regional_fuel_markets.csv
    write_csv_from_query(
        db_cursor,
        "regional_fuel_markets",
        ["regional_fuel_market", "fuel"],
        f"""
        select regional_fuel_market, fuel 
        from switch.regional_fuel_market
        where regional_fuel_market_scenario_id={regional_fuel_market_scenario_id};
                    """,
    )

    # zone_to_regional_fuel_market.csv
    write_csv_from_query(
        db_cursor,
        "zone_to_regional_fuel_market",
        ["load_zone", "regional_fuel_market"],
        f"""
        select load_zone, regional_fuel_market 
        from switch.zone_to_regional_fuel_market
        where regional_fuel_market_scenario_id={regional_fuel_market_scenario_id};
                    """,
    )

    ########################################################
    # DEMAND RESPONSE
    if enable_dr is not None:
        write_csv_from_query(
            db_cursor,
            "dr_data",
            ["LOAD_ZONE", "timepoint", "dr_shift_down_limit", "dr_shift_up_limit"],
            f"""
                select load_zone_name as load_zone, sampled_timepoint.raw_timepoint_id AS timepoint, 
                case 
                    when load_zone_id>=10 and load_zone_id<=21 and extract(year from sampled_timepoint.timestamp_utc)=2020 then 0.003*demand_mw
                    when load_zone_id>=10 and load_zone_id<=21 and extract(year from sampled_timepoint.timestamp_utc)=2030 then 0.02*demand_mw
                    when load_zone_id>=10 and load_zone_id<=21 and extract(year from sampled_timepoint.timestamp_utc)=2040 then 0.07*demand_mw
                    when load_zone_id>=10 and load_zone_id<=21 and extract(year from sampled_timepoint.timestamp_utc)=2050 then 0.1*demand_mw
                    when (load_zone_id<10 or load_zone_id>21) and extract(year from sampled_timepoint.timestamp_utc)=2020 then 0*demand_mw
                    when (load_zone_id<10 or load_zone_id>21) and extract(year from sampled_timepoint.timestamp_utc)=2030 then 0.03*demand_mw
                    when (load_zone_id<10 or load_zone_id>21) and extract(year from sampled_timepoint.timestamp_utc)=2040 then 0.02*demand_mw
                    when (load_zone_id<10 or load_zone_id>21) and extract(year from sampled_timepoint.timestamp_utc)=2050 then 0.07*demand_mw
                end as dr_shift_down_limit,
                NULL as dr_shift_up_limit
                from sampled_timepoint
                left join demand_timeseries on sampled_timepoint.raw_timepoint_id=demand_timeseries.raw_timepoint_id
                where demand_scenario_id = {demand_scenario_id} 
                and study_timeframe_id = {study_timeframe_id}
                order by demand_scenario_id, load_zone_id, sampled_timepoint.raw_timepoint_id;
                            """,
        )

    ########################################################
    # ELECTRICAL VEHICLES
    if enable_ev is not None:
        # ev_limits.csv
        write_csv_from_query(
            db_cursor,
            "ev_limits",
            [
                "LOAD_ZONE",
                "timepoint",
                "ev_cumulative_charge_lower_mwh",
                "ev_cumulative_charge_upper_mwh",
                "ev_charge_limit_mw",
            ],
            f"""
                SELECT load_zone_name as load_zone, raw_timepoint_id as timepoint,
                (CASE 
                    WHEN raw_timepoint_id=max_raw_timepoint_id THEN ev_cumulative_charge_upper_mwh
                    ELSE ev_cumulative_charge_lower_mwh
                END) AS ev_cumulative_charge_lower_mwh,
                ev_cumulative_charge_upper_mwh,
                ev_charge_limit as ev_charge_limit_mw
                FROM(
                --Table sample_points: with the sample points
                    SELECT 
                        load_zone_id, 
                        ev_profiles_per_timepoint_v3.raw_timepoint_id, 
                        sampled_timeseries_id, 
                        sampled_timepoint.timestamp_utc, 
                        load_zone_name, 
                        ev_cumulative_charge_lower_mwh, 
                        ev_cumulative_charge_upper_mwh, 
                        ev_charge_limit  FROM ev_profiles_per_timepoint_v3
                    LEFT JOIN sampled_timepoint
                    ON ev_profiles_per_timepoint_v3.raw_timepoint_id = sampled_timepoint.raw_timepoint_id 
                    WHERE study_timeframe_id = {study_timeframe_id}
                    --END sample_points
                )AS sample_points
                LEFT JOIN(
                --Table max_raw: with max raw_timepoint_id per _sample_timesseries_id
                SELECT 
                    sampled_timeseries_id,
                    MAX(raw_timepoint_id) AS max_raw_timepoint_id
                FROM sampled_timepoint 
                WHERE study_timeframe_id = {study_timeframe_id}
                GROUP BY sampled_timeseries_id
                --END max_raw
                )AS max_raw
                ON max_raw.sampled_timeseries_id=sample_points.sampled_timeseries_id
                ORDER BY load_zone_id, raw_timepoint_id ;
                            """,
        )

    ca_policies(db_cursor, ca_policies_scenario_id, study_timeframe_id)
    if enable_planning_reserves:
        planning_reserves(db_cursor, time_sample_id, hydro_simple_scenario_id)
    create_modules_txt()

<<<<<<< HEAD

=======
>>>>>>> 98935a37
def ca_policies(db_cursor, ca_policies_scenario_id, study_timeframe_id):
    if ca_policies_scenario_id is None:
        return
    elif ca_policies_scenario_id == 0:
        # scenario_id 0 means
        # "Cali must generate 80% of its load at each timepoint for all periods that have generation in 2030 or later"
        query = f"""
        select
          p.label  as PERIOD, --This is to fix build year problem
          case when p.end_year >= 2030 then 0.8 end as ca_min_gen_timepoint_ratio,
          null as ca_min_gen_period_ratio,
          null as carbon_cap_tco2_per_yr_CA
        from
          switch.period as p
        where
          study_timeframe_id = {study_timeframe_id}
        order by
          1;
        """
    elif ca_policies_scenario_id == 1:
        # scenario_id 1 means
        # "Cali must generate 80% of its load at each timepoint for all periods that have generation in 2030 or later"

        query = f"""
        select
            p.label  as PERIOD, --This is to fix build year problem
            null as ca_min_gen_timepoint_ratio,
            case when p.end_year >= 2030 then 0.8 end as ca_min_gen_period_ratio,
            null as carbon_cap_tco2_per_yr_CA
        from
            switch.period as p
        where
            study_timeframe_id = {study_timeframe_id}
        order by
            1;
        """
    else:
        raise Exception(f"Unknown ca_policies_scenario_id {ca_policies_scenario_id}")

    write_csv_from_query(
        db_cursor,
        "ca_policies",
        ['PERIOD', 'ca_min_gen_timepoint_ratio', 'ca_min_gen_period_ratio', 'carbon_cap_tco2_per_yr_CA'],
        query
    )

    modules.append('switch_model.policies.CA_policies')

def planning_reserves(db_cursor, time_sample_id, hydro_simple_scenario_id):
    # reserve_capacity_value.csv specifies the capacity factors that should be used when calculating
    # the reserves. By default, the capacity factor defaults to gen_max_capacity_factor for renewable
    # projects with variable output and 1.0 for other plants. This is all fine except for hydropower
    # where it doesn't make sense for the reserve capacity factor to be 1.0 since hydropower
    # is limited by hydro_avg_flow_mw. Therefore, we override the default of 1.0 for hydropower
    # generation and instead set the capacity factor as the hydro_avg_flow_mw / capacity_limit_mw.
    write_csv_from_query(
        db_cursor,
        "reserve_capacity_value",
        ["GENERATION_PROJECT","timepoint","gen_capacity_value"],
        f"""
        select 
            generation_plant_id, 
            raw_timepoint_id,
            -- zero out capacity_factors that are less than 1e-5 in magnitude to simplify the model
            case when abs(capacity_factor) < 1e-5 then 0 else capacity_factor end
        from switch.sampled_timepoint as t
        left join (
            select generation_plant_id, year, month, hydro_avg_flow_mw / capacity_limit_mw as capacity_factor 
            from switch.hydro_historical_monthly_capacity_factors
            left join switch.generation_plant
                using(generation_plant_id) 
            where hydro_simple_scenario_id = {hydro_simple_scenario_id}
        ) as h
            on (
                month = date_part('month', timestamp_utc) and
                year = date_part('year', timestamp_utc)
            )
        where time_sample_id = {time_sample_id};
        """
    )

    write_csv_from_query(
        db_cursor,
        "planning_reserve_requirement_zones",
        ["PLANNING_RESERVE_REQUIREMENT", "LOAD_ZONE"],
        """
        SELECT
            planning_reserve_requirement, load_zone
        FROM switch.planning_reserve_zones
        """
    )

    write_csv_from_query(
        db_cursor,
        "planning_reserve_requirements",
        ["PLANNING_RESERVE_REQUIREMENT", "prr_cap_reserve_margin", "prr_enforcement_timescale"],
        """
        SELECT
            planning_reserve_requirement, prr_cap_reserve_margin, prr_enforcement_timescale
        FROM switch.planning_reserve_requirements
        """
    )

    modules.append("switch_model.balancing.planning_reserves")


def create_modules_txt():
    print("modules.txt...")
    with open("modules.txt", "w") as f:
        for module in modules:
            f.write(module + "\n")


def post_process():
<<<<<<< HEAD
    fix_prebuild_conflict_bug()


def fix_prebuild_conflict_bug():
    """
    This post-processing step is necessary to pass the no_predetermined_bld_yr_vs_period_conflict BuildCheck.
    Basically we are moving all the 2020 predetermined build years to 2019 to avoid a conflict with the 2020 period.
    See generators.core.build.py for details.
    """
    periods = pd.read_csv("periods.csv", index_col=False)
    if 2020 not in periods["INVESTMENT_PERIOD"].values:
        return

    # Read two files that need modification
    gen_build_costs = pd.read_csv("gen_build_costs.csv", index_col=False)
    gen_build_predetermined = pd.read_csv("gen_build_predetermined.csv", index_col=False)
    # Save their size
    rows_prior = gen_build_costs.size, gen_build_predetermined.size
    # Save columns of gen_build_costs
    gen_build_costs_col = gen_build_costs.columns
    # Merge to know which rows are prebuild
    gen_build_costs = gen_build_costs.merge(
        gen_build_predetermined,
        on=["GENERATION_PROJECT", "build_year"],
        how='left'
    )

    # If row is prebuild and in 2020, replace it with 2019
    gen_build_costs.loc[
        (~gen_build_costs["gen_predetermined_cap"].isna()) & (gen_build_costs["build_year"] == 2020),
        "build_year"] = 2019
    # If row is in 2020 replace it with 2019
    gen_build_predetermined.loc[gen_build_predetermined["build_year"] == 2020, "build_year"] = 2019
    # Go back to original column set
    gen_build_costs = gen_build_costs[gen_build_costs_col]

    # Ensure the size is still the same
    rows_post = gen_build_costs.size, gen_build_predetermined.size
    assert rows_post == rows_prior

    # Write the files back out
    gen_build_costs.to_csv("gen_build_costs.csv", index=False)
    gen_build_predetermined.to_csv("gen_build_predetermined.csv", index=False)
=======
    # No post-process at the moment
    graph_config = os.path.join(os.path.dirname(__file__), "graph_config")
    print("graph_tech_colors.csv...")
    shutil.copy(os.path.join(graph_config, "graph_tech_colors.csv"), "graph_tech_colors.csv")
    print("graph_tech_types.csv...")
    shutil.copy(os.path.join(graph_config, "graph_tech_types.csv"), "graph_tech_types.csv")
    create_graph_timestamp_map()


def create_graph_timestamp_map():
    print("graph_timestamp_map.csv...")
    timepoints = pd.read_csv("timepoints.csv", index_col=False)
    timeseries = pd.read_csv("timeseries.csv", index_col=False)

    timepoints = timepoints.merge(
        timeseries,
        how='left',
        left_on='timeseries',
        right_on='TIMESERIES',
        validate="many_to_one"
    )

    timepoints["time_column"] = timepoints["timeseries"].apply(lambda c: c.partition("-")[2])

    timestamp_map = timepoints[["timestamp", "ts_period", "time_column"]]
    timestamp_map.columns = ["timestamp", "time_row", "time_column"]
    timestamp_map.to_csv("graph_timestamp_map.csv", index=False)

    pass


def main():
    timer = StepTimer()

    # Create command line tool, just provides help information
    parser = argparse.ArgumentParser(
        description="Write SWITCH input files from database tables.",
        epilog="""
                This tool will populate the inputs folder with the data from the PostgreSQL database.
                config.yaml specifies the scenario parameters. 
                The environment variable DB_URL specifies the url to connect to the database. """,
    )
    parser.add_argument("--skip-cf", default=False, action='store_true',
                        help="Skip creation variable_capacity_factors.csv. Useful when debugging and one doesn't"
                             "want to wait for the command.")
    parser.add_argument("--only-post", default=False, action='store_true',
                        help="Only run the post solve functions (don't query db)")
    args = parser.parse_args()  # Makes switch get_inputs --help works

    # Load values from config.yaml
    full_config = load_config()
    switch_to_input_dir(full_config)

    if not args.only_post:
        query_db(full_config, skip_cf=args.skip_cf)
    post_process()
    print(f"\nScript took {timer.step_time_as_str()} seconds to build input tables.")
>>>>>>> 98935a37


if __name__ == "__main__":
    main()<|MERGE_RESOLUTION|>--- conflicted
+++ resolved
@@ -136,7 +136,6 @@
     return conn
 
 
-<<<<<<< HEAD
 def main():
     timer = StepTimer()
 
@@ -165,8 +164,6 @@
     print(f"\nScript took {timer.step_time_as_str()} seconds to build input tables.")
 
 
-=======
->>>>>>> 98935a37
 def query_db(full_config, skip_cf):
     config = full_config["get_inputs"]
     scenario_id = config["scenario_id"]
@@ -922,10 +919,7 @@
         planning_reserves(db_cursor, time_sample_id, hydro_simple_scenario_id)
     create_modules_txt()
 
-<<<<<<< HEAD
-
-=======
->>>>>>> 98935a37
+
 def ca_policies(db_cursor, ca_policies_scenario_id, study_timeframe_id):
     if ca_policies_scenario_id is None:
         return
@@ -1040,8 +1034,14 @@
 
 
 def post_process():
-<<<<<<< HEAD
     fix_prebuild_conflict_bug()
+    # Graphing post process
+    graph_config = os.path.join(os.path.dirname(__file__), "graph_config")
+    print("graph_tech_colors.csv...")
+    shutil.copy(os.path.join(graph_config, "graph_tech_colors.csv"), "graph_tech_colors.csv")
+    print("graph_tech_types.csv...")
+    shutil.copy(os.path.join(graph_config, "graph_tech_types.csv"), "graph_tech_types.csv")
+    create_graph_timestamp_map()
 
 
 def fix_prebuild_conflict_bug():
@@ -1084,14 +1084,6 @@
     # Write the files back out
     gen_build_costs.to_csv("gen_build_costs.csv", index=False)
     gen_build_predetermined.to_csv("gen_build_predetermined.csv", index=False)
-=======
-    # No post-process at the moment
-    graph_config = os.path.join(os.path.dirname(__file__), "graph_config")
-    print("graph_tech_colors.csv...")
-    shutil.copy(os.path.join(graph_config, "graph_tech_colors.csv"), "graph_tech_colors.csv")
-    print("graph_tech_types.csv...")
-    shutil.copy(os.path.join(graph_config, "graph_tech_types.csv"), "graph_tech_types.csv")
-    create_graph_timestamp_map()
 
 
 def create_graph_timestamp_map():
@@ -1113,37 +1105,6 @@
     timestamp_map.columns = ["timestamp", "time_row", "time_column"]
     timestamp_map.to_csv("graph_timestamp_map.csv", index=False)
 
-    pass
-
-
-def main():
-    timer = StepTimer()
-
-    # Create command line tool, just provides help information
-    parser = argparse.ArgumentParser(
-        description="Write SWITCH input files from database tables.",
-        epilog="""
-                This tool will populate the inputs folder with the data from the PostgreSQL database.
-                config.yaml specifies the scenario parameters. 
-                The environment variable DB_URL specifies the url to connect to the database. """,
-    )
-    parser.add_argument("--skip-cf", default=False, action='store_true',
-                        help="Skip creation variable_capacity_factors.csv. Useful when debugging and one doesn't"
-                             "want to wait for the command.")
-    parser.add_argument("--only-post", default=False, action='store_true',
-                        help="Only run the post solve functions (don't query db)")
-    args = parser.parse_args()  # Makes switch get_inputs --help works
-
-    # Load values from config.yaml
-    full_config = load_config()
-    switch_to_input_dir(full_config)
-
-    if not args.only_post:
-        query_db(full_config, skip_cf=args.skip_cf)
-    post_process()
-    print(f"\nScript took {timer.step_time_as_str()} seconds to build input tables.")
->>>>>>> 98935a37
-
 
 if __name__ == "__main__":
     main()