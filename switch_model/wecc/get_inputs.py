--- conflicted
+++ resolved
@@ -335,13 +335,8 @@
             name, 
             ccs_distance_km as zone_ccs_distance_km, 
             load_zone_id as zone_dbid 
-<<<<<<< HEAD
         FROM switch.load_zone
-        WHERE name != '_ALL_ZONES'  
-=======
-        FROM switch.load_zone  
         WHERE name != '_ALL_ZONES'
->>>>>>> d4e72e0a
         ORDER BY 1;
         """,
     )
@@ -1101,6 +1096,48 @@
     gen_build_predetermined.to_csv("gen_build_predetermined.csv", index=False)
 
 
+def fix_prebuild_conflict_bug():
+    """
+    This post-processing step is necessary to pass the no_predetermined_bld_yr_vs_period_conflict BuildCheck.
+    Basically we are moving all the 2020 predetermined build years to 2019 to avoid a conflict with the 2020 period.
+    See generators.core.build.py for details.
+    """
+    periods = pd.read_csv("periods.csv", index_col=False)
+    if 2020 not in periods["INVESTMENT_PERIOD"].values:
+        return
+
+    # Read two files that need modification
+    gen_build_costs = pd.read_csv("gen_build_costs.csv", index_col=False)
+    gen_build_predetermined = pd.read_csv("gen_build_predetermined.csv", index_col=False)
+    # Save their size
+    rows_prior = gen_build_costs.size, gen_build_predetermined.size
+    # Save columns of gen_build_costs
+    gen_build_costs_col = gen_build_costs.columns
+    # Merge to know which rows are prebuild
+    gen_build_costs = gen_build_costs.merge(
+        gen_build_predetermined,
+        on=["GENERATION_PROJECT", "build_year"],
+        how='left'
+    )
+
+    # If row is prebuild and in 2020, replace it with 2019
+    gen_build_costs.loc[
+        (~gen_build_costs["gen_predetermined_cap"].isna()) & (gen_build_costs["build_year"] == 2020),
+        "build_year"] = 2019
+    # If row is in 2020 replace it with 2019
+    gen_build_predetermined.loc[gen_build_predetermined["build_year"] == 2020, "build_year"] = 2019
+    # Go back to original column set
+    gen_build_costs = gen_build_costs[gen_build_costs_col]
+
+    # Ensure the size is still the same
+    rows_post = gen_build_costs.size, gen_build_predetermined.size
+    assert rows_post == rows_prior
+
+    # Write the files back out
+    gen_build_costs.to_csv("gen_build_costs.csv", index=False)
+    gen_build_predetermined.to_csv("gen_build_predetermined.csv", index=False)
+
+
 def create_graph_timestamp_map():
     print("graph_timestamp_map.csv...")
     timepoints = pd.read_csv("timepoints.csv", index_col=False)
@@ -1119,6 +1156,7 @@
     timestamp_map = timepoints[["timestamp", "ts_period", "time_column"]]
     timestamp_map.columns = ["timestamp", "time_row", "time_column"]
     timestamp_map.to_csv("graph_timestamp_map.csv", index=False)
+
 
 def replace_plants_in_zone_all():
     """
@@ -1162,5 +1200,6 @@
     plants.to_csv("generation_projects_info.csv", index=False)
 
 
+
 if __name__ == "__main__":
     main()