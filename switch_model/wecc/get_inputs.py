"""
Script to retrieve data inputs for the Switch WECC model from the database.
Data is formatted into corresponding .csv files.

Note: previously we used an SSH tunnel to connect to the database.
That code was removed however it can still be found at this commit
273be083c743e0527c2753356a101c479fe053e8 on the REAM-lab repo.
(https://github.com/REAM-lab/switch/tree/273be083c743e0527c2753356a101c479fe053e8)
"""

# Standard packages
import argparse
import os
import shutil
from typing import Iterable, List

# Switch packages
from switch_model.utilities import query_yes_no, load_config, StepTimer

# Third-party packages
import psycopg2 as pg
import pandas as pd

try:
    # Try to load environment variables from .env file using dotenv package.
    # If package is not installed, nothing happens.
    from dotenv import load_dotenv

    load_dotenv()
except ImportError:
    pass


def write_csv_from_query(cursor, fname: str, headers: List[str], query: str):
    """Create CSV file from cursor."""
    print(f"{fname}.csv... ", flush=True)
    cursor.execute(query)
    data = cursor.fetchall()
    write_csv(data, fname, headers, log=False)
    if not data:
        print("Warning: File is empty.")


def write_csv(data: Iterable[List], fname, headers: List[str], log=True):
    """Create CSV file from Iterable."""
    if log:
        print(f"{fname}.csv... ", flush=True)
    with open(fname + ".csv", "w") as f:
        f.write(",".join(headers) + "\n")
        for row in data:
            # Replace None values with dots for Pyomo. Also turn all datatypes into strings
            row_as_clean_strings = [
                "." if element is None else str(element) for element in row
            ]
            f.write(
                ",".join(row_as_clean_strings) + "\n"
            )  # concatenates "line" separated by commas, and appends \n


# List of modules that is used to generate modules.txt
modules = [
    # Core modules
    "switch_model",
    "switch_model.timescales",
    "switch_model.financials",
    "switch_model.balancing.load_zones",
    "switch_model.energy_sources.properties",
    "switch_model.generators.core.build",
    "switch_model.generators.core.dispatch",
    "switch_model.reporting",
    # Custom Modules
    "switch_model.generators.core.no_commit",
    "switch_model.generators.extensions.hydro_simple",
    "switch_model.generators.extensions.storage",
    "switch_model.energy_sources.fuel_costs.markets",
    "switch_model.transmission.transport.build",
    "switch_model.transmission.transport.dispatch",
    "switch_model.policies.carbon_policies",
    "switch_model.policies.rps_unbundled",
    # "switch_model.reporting.basic_exports_wecc",
]


def switch_to_input_dir(config):
    inputs_dir = config["inputs_dir"]

    # Create inputs_dir if it doesn't exist
    if not os.path.exists(inputs_dir):
        os.makedirs(inputs_dir)
        print("Inputs directory created.")
    else:
        if not query_yes_no(
            "Inputs directory already exists. Allow contents to be overwritten?"
        ):
            raise Exception("User cancelled run.")

    os.chdir(inputs_dir)
    return inputs_dir


def connect(schema="switch"):
    """Connects to the Postgres DB

    This function uses the environment variables to get the URL to connect to the DB. Both
    password and user should be passed directly on the URL for safety purposes.

    Parameters
    ----------
    schema: str Schema of the DB to look for tables. Default is switch

    Returns
    -------
    conn: Database connection object from psycopg2
    """
    db_url = os.getenv("DB_URL")
    if db_url is None:
        raise Exception(
            "Please set the environment variable 'DB_URL' to the database URL."
            "The format is normally: postgresql://<user>:<password>@<host>:5432/<database>"
        )

    conn = pg.connect(
        db_url,
        options=f"-c search_path={schema}",
    )

    if conn is None:
        raise SystemExit(
            "Failed to connect to PostgreSQL database."
            "Ensure that the database url is correct, format should normally be:"
            "postgresql://<user>:<password>@<host>:5432/<database>"
        )

    # TODO: Send this to the logger
    print("Connection established to PostgreSQL database.")
    return conn


def main():
    timer = StepTimer()

    # Create command line tool, just provides help information
    parser = argparse.ArgumentParser(
        description="Write SWITCH input files from database tables.",
        epilog="""
        This tool will populate the inputs folder with the data from the PostgreSQL database.
        config.yaml specifies the scenario parameters. 
        The environment variable DB_URL specifies the url to connect to the database. """,
    )
    parser.add_argument("--skip-cf", default=False, action='store_true',
                        help="Skip creation variable_capacity_factors.csv. Useful when debugging and one doesn't"
                             "want to wait for the command.")
    parser.add_argument("--post-only", default=False, action='store_true',
                        help="Only run the post solve functions (don't query db)")
    args = parser.parse_args()  # Makes switch get_inputs --help works

    # Load values from config.yaml
    full_config = load_config()
    switch_to_input_dir(full_config)

    if not args.post_only:
        query_db(full_config, skip_cf=args.skip_cf)
    post_process()
    print(f"\nScript took {timer.step_time_as_str()} seconds to build input tables.")


def query_db(full_config, skip_cf):
    config = full_config["get_inputs"]
    scenario_id = config["scenario_id"]

    # Connect to database
    db_conn = connect()
    db_cursor = db_conn.cursor()

    print(f"\nStarting to copy data from the database to the input files.")

    scenario_params = [
        "name",
        "description",
        "study_timeframe_id",
        "time_sample_id",
        "demand_scenario_id",
        "fuel_simple_price_scenario_id",
        "generation_plant_scenario_id",
        "generation_plant_cost_scenario_id",
        "generation_plant_existing_and_planned_scenario_id",
        "hydro_simple_scenario_id",
        "carbon_cap_scenario_id",
        "supply_curves_scenario_id",
        "regional_fuel_market_scenario_id",
        "rps_scenario_id",
        "enable_dr",
        "enable_ev",
        "ca_policies_scenario_id",
        "enable_planning_reserves"
    ]

    db_cursor.execute(
        f"""SELECT
            {",".join(scenario_params)}
        FROM switch.scenario
        WHERE scenario_id = {scenario_id};"""
    )
    s_details = list(db_cursor.fetchone())

    # Allow overriding from config
    for i, param_name in enumerate(scenario_params):
        if param_name in config:
            s_details[i] = config[param_name]

    name = s_details[0]
    description = s_details[1]
    study_timeframe_id = s_details[2]
    time_sample_id = s_details[3]
    demand_scenario_id = s_details[4]
    fuel_simple_price_scenario_id = s_details[5]
    generation_plant_scenario_id = s_details[6]
    generation_plant_cost_scenario_id = s_details[7]
    generation_plant_existing_and_planned_scenario_id = s_details[8]
    hydro_simple_scenario_id = s_details[9]
    carbon_cap_scenario_id = s_details[10]
    supply_curves_scenario_id = s_details[11]
    regional_fuel_market_scenario_id = s_details[12]
    rps_scenario_id = s_details[13]
    enable_dr = s_details[14]
    enable_ev = s_details[15]
    ca_policies_scenario_id = s_details[16]
    enable_planning_reserves = s_details[17]

    print(f"Scenario: {scenario_id}: {name}.\n")

    # Write general scenario parameters into a documentation file
    colnames = [desc[0] for desc in db_cursor.description]
    with open("scenario_params.txt", "w") as f:
        f.write(f"Scenario id: {scenario_id}\n")
        f.write(f"Scenario name: {name}\n")
        f.write(f"Scenario notes: {description}\n")
        for i, col in enumerate(colnames):
            f.write(f"{col}: {s_details[i]}\n")
    print("scenario_params.txt...")

    ########################################################
    # Which input specification are we writing against?
    with open("switch_inputs_version.txt", "w") as f:
        f.write("2.0.5\n")
    print("switch_inputs_version.txt...")

    ########################################################
    # TIMESCALES

    # periods.csv
    write_csv_from_query(
        db_cursor,
        "periods",
        ["INVESTMENT_PERIOD", "period_start", "period_end"],
        f"""
        select
          label  as label, --This is to fix build year problem
          start_year as period_start,
          end_year as period_end
        from
          switch.period
        where
          study_timeframe_id = {study_timeframe_id}
        order by
          1;
        """,
    )

    # timeseries.csv
    timeseries_id_select = "date_part('year', first_timepoint_utc)|| '_' || replace(sampled_timeseries.name, ' ', '_') as timeseries"
    write_csv_from_query(
        db_cursor,
        "timeseries",
        [
            "TIMESERIES",
            "ts_period",
            "ts_duration_of_tp",
            "ts_num_tps",
            "ts_scale_to_period",
        ],
        # TODO what's happening here
        f"""
            select
              date_part('year', first_timepoint_utc)|| '_' || replace(
                sampled_timeseries.name, ' ', '_'
              ) as timeseries,
              t.label  as ts_period,
              hours_per_tp as ts_duration_of_tp,
              num_timepoints as ts_num_tps,
              scaling_to_period as ts_scale_to_period
            from
              switch.sampled_timeseries
              join switch.period as t using(period_id, study_timeframe_id)
            where
              sampled_timeseries.time_sample_id = {time_sample_id}
            order by
              label;""",
    )

    # timepoints.csv
    write_csv_from_query(
        db_cursor,
        "timepoints",
        ["timepoint_id", "timestamp", "timeseries"],
        f"""
            select
              raw_timepoint_id as timepoint_id,
              to_char(timestamp_utc, 'YYYYMMDDHH24') as timestamp,
              date_part('year', first_timepoint_utc)|| '_' || replace(
                sampled_timeseries.name, ' ', '_'
              ) as timeseries
            from
              switch.sampled_timepoint as t
              join switch.sampled_timeseries using(
                sampled_timeseries_id, study_timeframe_id
              )
            where
              t.time_sample_id = {time_sample_id}
              and t.study_timeframe_id = {study_timeframe_id}
            order by
              1;
            """,
    )

    ########################################################
    # LOAD ZONES

    write_csv_from_query(
        db_cursor,
        "load_zones",
        ["LOAD_ZONE", "zone_ccs_distance_km", "zone_dbid"],
        """
        SELECT 
            name, 
            ccs_distance_km as zone_ccs_distance_km, 
            load_zone_id as zone_dbid 
<<<<<<< HEAD
        FROM switch.load_zone
        WHERE name != '_ALL_ZONES'  
=======
        FROM switch.load_zone  
        WHERE name != '_ALL_ZONES'
>>>>>>> 52e92e6e
        ORDER BY 1;
        """,
    )

    # loads.csv
    write_csv_from_query(
        db_cursor,
        "loads",
        ["LOAD_ZONE", "TIMEPOINT", "zone_demand_mw"],
        f"""
            select load_zone_name, t.raw_timepoint_id as timepoint, 
                CASE WHEN demand_mw < 0 THEN 0 ELSE demand_mw END as zone_demand_mw
            from sampled_timepoint as t
                join demand_timeseries as d using(raw_timepoint_id)
            where t.time_sample_id={time_sample_id}
                and demand_scenario_id={demand_scenario_id}
            order by 1,2;
            """,
    )

    ########################################################
    # BALANCING AREAS [Pending zone_coincident_peak_demand.csv]

    # balancing_areas.csv
    write_csv_from_query(
        db_cursor,
        "balancing_areas",
        [
            "BALANCING_AREAS",
            "quickstart_res_load_frac",
            "quickstart_res_wind_frac",
            "quickstart_res_solar_frac",
            "spinning_res_load_frac",
            "spinning_res_wind_frac",
            "spinning_res_solar_frac",
        ],
        """
        SELECT 
            balancing_area, 
            quickstart_res_load_frac, 
            quickstart_res_wind_frac, 
            quickstart_res_solar_frac,
            spinning_res_load_frac, 
            spinning_res_wind_frac, 
            spinning_res_solar_frac 
        FROM switch.balancing_areas;""",
    )

    # zone_balancing_areas.csv
    write_csv_from_query(
        db_cursor,
        "zone_balancing_areas",
        ["LOAD_ZONE", "balancing_area"],
        """
        SELECT 
            name, reserves_area as balancing_area 
        FROM switch.load_zone;""",
    )

    # Paty: in this version of switch this tables is named zone_coincident_peak_demand.csv
    # PATY: PENDING csv!
    # # For now, only taking 2014 peak demand and repeating it.
    # print '  lz_peak_loads.csv'
    # db_cursor.execute("""SELECT lzd.name, p.period_name, max(lz_demand_mwh)
    # 				FROM switch.timescales_sample_timepoints tps
    # 				JOIN switch.lz_hourly_demand lzd ON TO_CHAR(lzd.timestamp_cst,'MMDDHH24')=TO_CHAR(tps.timestamp,'MMDDHH24')
    # 				JOIN switch.timescales_sample_timeseries sts USING (sample_ts_id)
    # 				JOIN switch.timescales_population_timeseries pts ON sts.sampled_from_population_timeseries_id = pts.population_ts_id
    # 				JOIN switch.timescales_periods p USING (period_id)
    # 				WHERE sample_ts_scenario_id = %s
    # 				AND lz_hourly_demand_id = %s
    # 				AND load_zones_scenario_id = %s
    # 				AND TO_CHAR(lzd.timestamp_cst,'YYYY') = '2014'
    # 				GROUP BY lzd.name, p.period_name
    # 				ORDER BY 1,2;""" % (sample_ts_scenario_id,lz_hourly_demand_id,load_zones_scenario_id))
    # write_csv('lz_peak_loads',['LOAD_ZONE','PERIOD','peak_demand_mw'],db_cursor)

    ########################################################
    # TRANSMISSION

    # transmission_lines.csv
    write_csv_from_query(
        db_cursor,
        "transmission_lines",
        [
            "TRANSMISSION_LINE",
            "trans_lz1",
            "trans_lz2",
            "trans_length_km",
            "trans_efficiency",
            "existing_trans_cap",
        ],
        """
         SELECT start_load_zone_id || '-' || end_load_zone_id, t1.name, t2.name,
             trans_length_km, trans_efficiency, existing_trans_cap_mw
         FROM switch.transmission_lines
             join load_zone as t1 on(t1.load_zone_id=start_load_zone_id)
             join load_zone as t2 on(t2.load_zone_id=end_load_zone_id)
         WHERE start_load_zone_id <= end_load_zone_id 	
         ORDER BY 2,3;
         """,
    )

    # trans_optional_params.csv
    write_csv_from_query(
        db_cursor,
        "trans_optional_params",
        [
            "TRANSMISSION_LINE",
            "trans_dbid",
            "trans_derating_factor",
            "trans_terrain_multiplier",
            "trans_new_build_allowed",
        ],
        """
        SELECT start_load_zone_id || '-' || end_load_zone_id, 
            transmission_line_id, derating_factor, terrain_multiplier,
            new_build_allowed
        FROM switch.transmission_lines
        ORDER BY 1;
        """,
    )

    # trans_params.csv
    write_csv(
        [
            [
                1150,  # $1150 opposed to $1000 to reflect change to US$2016
                20,  # Paty: check what lifetime has been used for the wecc
                0.03,
                # 0.0652 for column distribution_loss_rate, however this is no longer used
            ]
        ],
        "trans_params",
        [
            "trans_capital_cost_per_mw_km",
            "trans_lifetime_yrs",
            "trans_fixed_om_fraction",
        ],
    )

    ########################################################
    # FUEL

    # fuels.csv
    write_csv_from_query(
        db_cursor,
        "fuels",
        ["fuel", "co2_intensity", "upstream_co2_intensity"],
        """
        SELECT name, co2_intensity, upstream_co2_intensity 
        FROM switch.energy_source 
        WHERE is_fuel IS TRUE;
        """,
    )

    # non_fuel_energy_sources.csv

    write_csv_from_query(
        db_cursor,
        "non_fuel_energy_sources",
        ["energy_source"],
        """
        SELECT name 
        FROM switch.energy_source 
        WHERE is_fuel IS FALSE;
        """,
    )

    # Fuel projections are yearly averages in the DB. For now, Switch only accepts fuel prices per period, so they are averaged.
    # fuel_cost.csv
    write_csv_from_query(
        db_cursor,
        "fuel_cost",
        ["load_zone", "fuel", "period", "fuel_cost"],
        f"""
        select load_zone_name as load_zone, fuel, period  as period, AVG(fuel_price) as fuel_cost 
		from (
		    select load_zone_name, fuel, fuel_price, projection_year, 
		        (  
		            case when projection_year >= period.start_year 
					and projection_year <= period.start_year + length_yrs -1 then label else 0 end
				) as period
				from switch.fuel_simple_price_yearly
				join switch.period on(projection_year>=start_year)
				where study_timeframe_id = {study_timeframe_id} and fuel_simple_scenario_id = {fuel_simple_price_scenario_id}
		) as w
		where period!=0
		group by load_zone_name, fuel, period
		order by 1,2,3;
		""",
    )

    ########################################################
    # GENERATORS

    #    Optional missing columns in generation_projects_info.csv:
    #        gen_unit_size,
    # 		 gen_ccs_energy_load,
    #        gen_ccs_capture_efficiency,
    #        gen_is_distributed
    # generation_projects_info.csv
    write_csv_from_query(
        db_cursor,
        "generation_projects_info",
        [
            "GENERATION_PROJECT",
            "gen_tech",
            "gen_energy_source",
            "gen_load_zone",
            "gen_max_age",
            "gen_is_variable",
            "gen_is_baseload",
            "gen_full_load_heat_rate",
            "gen_variable_om",
            "gen_connect_cost_per_mw",
            "gen_dbid",
            "gen_scheduled_outage_rate",
            "gen_forced_outage_rate",
            "gen_capacity_limit_mw",
            "gen_min_build_capacity",
            "gen_is_cogen",
            "gen_storage_efficiency",
            "gen_store_to_release_ratio",
            "gen_can_provide_cap_reserves",
            "gen_self_discharge_rate",
            "gen_discharge_efficiency",
            "gen_land_use_rate"
        ],
        f"""
            select
            generation_plant_id,
            gen_tech,
            energy_source as gen_energy_source,
            t2.name as gen_load_zone,
            max_age as gen_max_age,
            is_variable as gen_is_variable,
            is_baseload as gen_is_baseload,
            full_load_heat_rate as gen_full_load_heat_rate,
            variable_o_m as gen_variable_om,
            connect_cost_per_mw as gen_connect_cost_per_mw,
            generation_plant_id as gen_dbid,
            scheduled_outage_rate as gen_scheduled_outage_rate,
            forced_outage_rate as gen_forced_outage_rate,
            final_capacity_limit_mw as gen_capacity_limit_mw,
            min_build_capacity as gen_min_build_capacity,
            is_cogen as gen_is_cogen,
            storage_efficiency as gen_storage_efficiency,
            store_to_release_ratio as gen_store_to_release_ratio,
            -- hardcode all projects to be allowed as a reserve. might later make this more granular
            1 as gen_can_provide_cap_reserves,
            daily_self_discharge_rate,
            discharge_efficiency,
            land_use_rate
            from generation_plant as t
            join load_zone as t2 using(load_zone_id)
            join generation_plant_scenario_member using(generation_plant_id)
            where generation_plant_scenario_id={generation_plant_scenario_id}
            order by gen_dbid;
            """,
    )

    # gen_build_predetermined.csv
    write_csv_from_query(
        db_cursor,
        "gen_build_predetermined",
        ["GENERATION_PROJECT", "build_year", "gen_predetermined_cap", "gen_predetermined_storage_energy_mwh"],
        f"""select generation_plant_id, build_year, capacity as gen_predetermined_cap, gen_predetermined_storage_energy_mwh  
                from generation_plant_existing_and_planned 
                join generation_plant as t using(generation_plant_id)
                join generation_plant_scenario_member using(generation_plant_id)
                where generation_plant_scenario_id={generation_plant_scenario_id}
                and generation_plant_existing_and_planned_scenario_id={generation_plant_existing_and_planned_scenario_id}
                ;
                """,
    )

    # gen_build_costs.csv
    write_csv_from_query(
        db_cursor,
        "gen_build_costs",
        [
            "GENERATION_PROJECT",
            "build_year",
            "gen_overnight_cost",
            "gen_fixed_om",
            "gen_storage_energy_overnight_cost",
        ],
        f"""
        select generation_plant_id, generation_plant_cost.build_year, 
            overnight_cost as gen_overnight_cost, fixed_o_m as gen_fixed_om,
            storage_energy_capacity_cost_per_mwh as gen_storage_energy_overnight_cost 
        FROM generation_plant_cost
          JOIN generation_plant_existing_and_planned USING (generation_plant_id)
          JOIN generation_plant_scenario_member using(generation_plant_id)
          join generation_plant as t1 using(generation_plant_id)
        WHERE generation_plant_scenario_id={generation_plant_scenario_id} 
          AND generation_plant_cost.generation_plant_cost_scenario_id={generation_plant_cost_scenario_id}
          AND generation_plant_existing_and_planned_scenario_id={generation_plant_existing_and_planned_scenario_id}
        UNION
        SELECT generation_plant_id, period.label, 
            avg(overnight_cost) as gen_overnight_cost, avg(fixed_o_m) as gen_fixed_om,
            avg(storage_energy_capacity_cost_per_mwh) as gen_storage_energy_overnight_cost
        FROM generation_plant_cost 
          JOIN generation_plant using(generation_plant_id) 
          JOIN period on(build_year>=start_year and build_year<=end_year)
          JOIN generation_plant_scenario_member using(generation_plant_id)
          join generation_plant as t1 using(generation_plant_id)
        WHERE generation_plant_scenario_id={generation_plant_scenario_id} 
          AND period.study_timeframe_id={study_timeframe_id} 
          AND generation_plant_cost.generation_plant_cost_scenario_id={generation_plant_cost_scenario_id}
        GROUP BY 1,2
        ORDER BY 1,2;""",
    )

    ########################################################
    # FINANCIALS

    write_csv(
        [[2016, 0.07, 0.07]],
        "financials",
        ["base_financial_year", "interest_rate", "discount_rate"],
    )
    ########################################################
    # VARIABLE CAPACITY FACTORS

    # Pyomo will raise an error if a capacity factor is defined for a project on a timepoint when it is no longer operational (i.e. Canela 1 was built on 2007 and has a 30 year max age, so for tp's ocurring later than 2037, its capacity factor must not be written in the table).

    # variable_capacity_factors.csv
    if not skip_cf:
        write_csv_from_query(
            db_cursor,
            "variable_capacity_factors",
            ["GENERATION_PROJECT", "timepoint", "gen_max_capacity_factor"],
            f"""
                select 
                    generation_plant_id, 
                    t.raw_timepoint_id, 
                    -- we round down when the capacity factor is less than 1e-5 to avoid numerical issues and simplify our model
                    -- performance wise this doesn't have any significant impact
                    case when abs(capacity_factor) < 0.00001 then 0 else capacity_factor end
                FROM variable_capacity_factors_exist_and_candidate_gen v
                    JOIN generation_plant_scenario_member USING(generation_plant_id)
                    JOIN sampled_timepoint as t ON(t.raw_timepoint_id = v.raw_timepoint_id)
                WHERE generation_plant_scenario_id = {generation_plant_scenario_id}
                    AND t.time_sample_id={time_sample_id};
                """,
        )

    ########################################################
    # HYDROPOWER

    # hydro_timeseries.csv
    # 	db_cursor.execute(("""select generation_plant_id as hydro_project,
    # 					{timeseries_id_select},
    # 					hydro_min_flow_mw, hydro_avg_flow_mw
    # 					from hydro_historical_monthly_capacity_factors
    # 						join sampled_timeseries on(month = date_part('month', first_timepoint_utc))
    # 					where hydro_simple_scenario_id={id1}
    # 					and time_sample_id = {id2};
    # 					""").format(timeseries_id_select=timeseries_id_select, id1=hydro_simple_scenario_id, id2=time_sample_id))
    # Work-around for some hydro plants having 100% capacity factors in a month, which exceeds their
    # standard maintenance derating of 5%. These conditions arise periodically with individual hydro
    # units, but rarely or never for virtual hydro units that aggregate all hydro in a zone or
    # zone + watershed. Eventually, we may rethink this derating, but it is a reasonable
    # approximation for a large hydro fleet where plant outages are individual random events.
    # Negative flows are replaced by 0.
    write_csv_from_query(
        db_cursor,
        "hydro_timeseries",
        ["hydro_project", "timeseries", "hydro_min_flow_mw", "hydro_avg_flow_mw"],
        f"""
        select generation_plant_id as hydro_project, 
            {timeseries_id_select}, 
            CASE 
                WHEN hydro_min_flow_mw <= 0 THEN 0 
                ELSE least(hydro_min_flow_mw, capacity_limit_mw * (1-forced_outage_rate)) END, 
            CASE 
                WHEN hydro_avg_flow_mw <= 0 THEN 0 
                ELSE least(hydro_avg_flow_mw, capacity_limit_mw * (1-forced_outage_rate)) END 
            as hydro_avg_flow_mw
        from hydro_historical_monthly_capacity_factors
            join sampled_timeseries on(month = date_part('month', first_timepoint_utc) and year = date_part('year', first_timepoint_utc))
            join generation_plant using (generation_plant_id)
            join generation_plant_scenario_member using(generation_plant_id)
        where generation_plant_scenario_id = {generation_plant_scenario_id} 
        and hydro_simple_scenario_id={hydro_simple_scenario_id}
            and time_sample_id = {time_sample_id}
        order by 1;
        """,
    )

    ########################################################
    # CARBON CAP

    # future work: join with table with carbon_cost_dollar_per_tco2
    # carbon_policies.csv
    write_csv_from_query(
        db_cursor,
        "carbon_policies",
        [
            "PERIOD",
            "carbon_cap_tco2_per_yr",
            "carbon_cap_tco2_per_yr_CA",
            "carbon_cost_dollar_per_tco2",
        ],
        f"""
        select period, AVG(carbon_cap_tco2_per_yr) as carbon_cap_tco2_per_yr, AVG(carbon_cap_tco2_per_yr_CA) as carbon_cap_tco2_per_yr_CA,
            '.' as  carbon_cost_dollar_per_tco2
        from 
        (select carbon_cap_tco2_per_yr, carbon_cap_tco2_per_yr_CA, year, 
                (case when 
                year >= period.start_year 
                and year <= period.start_year + length_yrs -1 then label else 0 end) as period
                from switch.carbon_cap
                join switch.period on(year>=start_year)
                where study_timeframe_id = {study_timeframe_id} and carbon_cap_scenario_id = {carbon_cap_scenario_id}) as w
        where period!=0
        group by period
        order by 1;
        """
    )

    ########################################################
    # RPS
    if rps_scenario_id is not None:
        # rps_targets.csv
        write_csv_from_query(
            db_cursor,
            "rps_targets",
            ["load_zone", "period", "rps_target"],
            f"""
            select load_zone, w.period as period, avg(rps_target) as rps_target
                    from
                    (select load_zone, rps_target,
                    (case when 
                    year >= period.start_year 
                    and year <= period.start_year + length_yrs -1 then label else 0 end) as period
                    from switch.rps_target
                    join switch.period on(year>=start_year)
                    where study_timeframe_id = {study_timeframe_id} and rps_scenario_id = {rps_scenario_id}) as w
            where period!=0
            group by load_zone, period
            order by 1, 2;
            """
        )

    ########################################################
    # BIO_SOLID SUPPLY CURVE

    if supply_curves_scenario_id is not None:
        # fuel_supply_curves.csv
        write_csv_from_query(
            db_cursor,
            "fuel_supply_curves",
            [
                "regional_fuel_market",
                "period",
                "tier",
                "unit_cost",
                "max_avail_at_cost",
            ],
            f"""
                select regional_fuel_market, label as period, tier, unit_cost, 
                        (case when max_avail_at_cost is null then 'inf' 
                            else max_avail_at_cost::varchar end) as max_avail_at_cost
                from switch.fuel_supply_curves
                join switch.period on(year>=start_year)
                where year=FLOOR(period.start_year + length_yrs/2-1) 
                -- we filter out extremly large unit_costs that are only used to indicate that we should never
                -- buy at this price point. This is to simplify the model and improve its numerical properties.
                and not (
                    unit_cost > 1e9
                    and max_avail_at_cost is null
                )
                and study_timeframe_id = {study_timeframe_id} 
                and supply_curves_scenario_id = {supply_curves_scenario_id};
                            """,
        )

    # regional_fuel_markets.csv
    write_csv_from_query(
        db_cursor,
        "regional_fuel_markets",
        ["regional_fuel_market", "fuel"],
        f"""
        select regional_fuel_market, fuel 
        from switch.regional_fuel_market
        where regional_fuel_market_scenario_id={regional_fuel_market_scenario_id};
                    """,
    )

    # zone_to_regional_fuel_market.csv
    write_csv_from_query(
        db_cursor,
        "zone_to_regional_fuel_market",
        ["load_zone", "regional_fuel_market"],
        f"""
        select load_zone, regional_fuel_market 
        from switch.zone_to_regional_fuel_market
        where regional_fuel_market_scenario_id={regional_fuel_market_scenario_id};
                    """,
    )

    ########################################################
    # DEMAND RESPONSE
    if enable_dr is not None:
        write_csv_from_query(
            db_cursor,
            "dr_data",
            ["LOAD_ZONE", "timepoint", "dr_shift_down_limit", "dr_shift_up_limit"],
            f"""
                select load_zone_name as load_zone, sampled_timepoint.raw_timepoint_id AS timepoint, 
                case 
                    when load_zone_id>=10 and load_zone_id<=21 and extract(year from sampled_timepoint.timestamp_utc)=2020 then 0.003*demand_mw
                    when load_zone_id>=10 and load_zone_id<=21 and extract(year from sampled_timepoint.timestamp_utc)=2030 then 0.02*demand_mw
                    when load_zone_id>=10 and load_zone_id<=21 and extract(year from sampled_timepoint.timestamp_utc)=2040 then 0.07*demand_mw
                    when load_zone_id>=10 and load_zone_id<=21 and extract(year from sampled_timepoint.timestamp_utc)=2050 then 0.1*demand_mw
                    when (load_zone_id<10 or load_zone_id>21) and extract(year from sampled_timepoint.timestamp_utc)=2020 then 0*demand_mw
                    when (load_zone_id<10 or load_zone_id>21) and extract(year from sampled_timepoint.timestamp_utc)=2030 then 0.03*demand_mw
                    when (load_zone_id<10 or load_zone_id>21) and extract(year from sampled_timepoint.timestamp_utc)=2040 then 0.02*demand_mw
                    when (load_zone_id<10 or load_zone_id>21) and extract(year from sampled_timepoint.timestamp_utc)=2050 then 0.07*demand_mw
                end as dr_shift_down_limit,
                NULL as dr_shift_up_limit
                from sampled_timepoint
                left join demand_timeseries on sampled_timepoint.raw_timepoint_id=demand_timeseries.raw_timepoint_id
                where demand_scenario_id = {demand_scenario_id} 
                and study_timeframe_id = {study_timeframe_id}
                order by demand_scenario_id, load_zone_id, sampled_timepoint.raw_timepoint_id;
                            """,
        )

    ########################################################
    # ELECTRICAL VEHICLES
    if enable_ev is not None:
        # ev_limits.csv
        write_csv_from_query(
            db_cursor,
            "ev_limits",
            [
                "LOAD_ZONE",
                "timepoint",
                "ev_cumulative_charge_lower_mwh",
                "ev_cumulative_charge_upper_mwh",
                "ev_charge_limit_mw",
            ],
            f"""
                SELECT load_zone_name as load_zone, raw_timepoint_id as timepoint,
                (CASE 
                    WHEN raw_timepoint_id=max_raw_timepoint_id THEN ev_cumulative_charge_upper_mwh
                    ELSE ev_cumulative_charge_lower_mwh
                END) AS ev_cumulative_charge_lower_mwh,
                ev_cumulative_charge_upper_mwh,
                ev_charge_limit as ev_charge_limit_mw
                FROM(
                --Table sample_points: with the sample points
                    SELECT 
                        load_zone_id, 
                        ev_profiles_per_timepoint_v3.raw_timepoint_id, 
                        sampled_timeseries_id, 
                        sampled_timepoint.timestamp_utc, 
                        load_zone_name, 
                        ev_cumulative_charge_lower_mwh, 
                        ev_cumulative_charge_upper_mwh, 
                        ev_charge_limit  FROM ev_profiles_per_timepoint_v3
                    LEFT JOIN sampled_timepoint
                    ON ev_profiles_per_timepoint_v3.raw_timepoint_id = sampled_timepoint.raw_timepoint_id 
                    WHERE study_timeframe_id = {study_timeframe_id}
                    --END sample_points
                )AS sample_points
                LEFT JOIN(
                --Table max_raw: with max raw_timepoint_id per _sample_timesseries_id
                SELECT 
                    sampled_timeseries_id,
                    MAX(raw_timepoint_id) AS max_raw_timepoint_id
                FROM sampled_timepoint 
                WHERE study_timeframe_id = {study_timeframe_id}
                GROUP BY sampled_timeseries_id
                --END max_raw
                )AS max_raw
                ON max_raw.sampled_timeseries_id=sample_points.sampled_timeseries_id
                ORDER BY load_zone_id, raw_timepoint_id ;
                            """,
        )

    ca_policies(db_cursor, ca_policies_scenario_id, study_timeframe_id)
    if enable_planning_reserves:
        planning_reserves(db_cursor, time_sample_id, hydro_simple_scenario_id)
    create_modules_txt()


def ca_policies(db_cursor, ca_policies_scenario_id, study_timeframe_id):
    if ca_policies_scenario_id is None:
        return
    elif ca_policies_scenario_id == 0:
        # scenario_id 0 means
        # "Cali must generate 80% of its load at each timepoint for all periods that have generation in 2030 or later"
        query = f"""
        select
          p.label  as PERIOD, --This is to fix build year problem
          case when p.end_year >= 2030 then 0.8 end as ca_min_gen_timepoint_ratio,
          null as ca_min_gen_period_ratio,
          null as carbon_cap_tco2_per_yr_CA
        from
          switch.period as p
        where
          study_timeframe_id = {study_timeframe_id}
        order by
          1;
        """
    elif ca_policies_scenario_id == 1:
        # scenario_id 1 means
        # "Cali must generate 80% of its load at each timepoint for all periods that have generation in 2030 or later"

        query = f"""
        select
            p.label  as PERIOD, --This is to fix build year problem
            null as ca_min_gen_timepoint_ratio,
            case when p.end_year >= 2030 then 0.8 end as ca_min_gen_period_ratio,
            null as carbon_cap_tco2_per_yr_CA
        from
            switch.period as p
        where
            study_timeframe_id = {study_timeframe_id}
        order by
            1;
        """
    else:
        raise Exception(f"Unknown ca_policies_scenario_id {ca_policies_scenario_id}")

    write_csv_from_query(
        db_cursor,
        "ca_policies",
        ['PERIOD', 'ca_min_gen_timepoint_ratio', 'ca_min_gen_period_ratio', 'carbon_cap_tco2_per_yr_CA'],
        query
    )

    modules.append('switch_model.policies.CA_policies')

def planning_reserves(db_cursor, time_sample_id, hydro_simple_scenario_id):
    # reserve_capacity_value.csv specifies the capacity factors that should be used when calculating
    # the reserves. By default, the capacity factor defaults to gen_max_capacity_factor for renewable
    # projects with variable output and 1.0 for other plants. This is all fine except for hydropower
    # where it doesn't make sense for the reserve capacity factor to be 1.0 since hydropower
    # is limited by hydro_avg_flow_mw. Therefore, we override the default of 1.0 for hydropower
    # generation and instead set the capacity factor as the hydro_avg_flow_mw / capacity_limit_mw.
    write_csv_from_query(
        db_cursor,
        "reserve_capacity_value",
        ["GENERATION_PROJECT","timepoint","gen_capacity_value"],
        f"""
        select 
            generation_plant_id, 
            raw_timepoint_id,
            -- zero out capacity_factors that are less than 1e-5 in magnitude to simplify the model
            case when abs(capacity_factor) < 1e-5 then 0 else capacity_factor end
        from switch.sampled_timepoint as t
        left join (
            select generation_plant_id, year, month, hydro_avg_flow_mw / capacity_limit_mw as capacity_factor 
            from switch.hydro_historical_monthly_capacity_factors
            left join switch.generation_plant
                using(generation_plant_id) 
            where hydro_simple_scenario_id = {hydro_simple_scenario_id}
        ) as h
            on (
                month = date_part('month', timestamp_utc) and
                year = date_part('year', timestamp_utc)
            )
        where time_sample_id = {time_sample_id};
        """
    )

    write_csv_from_query(
        db_cursor,
        "planning_reserve_requirement_zones",
        ["PLANNING_RESERVE_REQUIREMENT", "LOAD_ZONE"],
        """
        SELECT
            planning_reserve_requirement, load_zone
        FROM switch.planning_reserve_zones
        """
    )

    write_csv_from_query(
        db_cursor,
        "planning_reserve_requirements",
        ["PLANNING_RESERVE_REQUIREMENT", "prr_cap_reserve_margin", "prr_enforcement_timescale"],
        """
        SELECT
            planning_reserve_requirement, prr_cap_reserve_margin, prr_enforcement_timescale
        FROM switch.planning_reserve_requirements
        """
    )

    modules.append("switch_model.balancing.planning_reserves")


def create_modules_txt():
    print("modules.txt...")
    with open("modules.txt", "w") as f:
        for module in modules:
            f.write(module + "\n")


def post_process():
    fix_prebuild_conflict_bug()
    # Graphing post process
    graph_config = os.path.join(os.path.dirname(__file__), "graph_config")
    print("graph_tech_colors.csv...")
    shutil.copy(os.path.join(graph_config, "graph_tech_colors.csv"), "graph_tech_colors.csv")
    print("graph_tech_types.csv...")
    shutil.copy(os.path.join(graph_config, "graph_tech_types.csv"), "graph_tech_types.csv")
    create_graph_timestamp_map()
    replace_plants_in_zone_all()


def fix_prebuild_conflict_bug():
    """
    This post-processing step is necessary to pass the no_predetermined_bld_yr_vs_period_conflict BuildCheck.
    Basically we are moving all the 2020 predetermined build years to 2019 to avoid a conflict with the 2020 period.
    See generators.core.build.py for details.
    """
    print("Shifting 2020 prebuilds to 2019...")
    periods = pd.read_csv("periods.csv", index_col=False)
    if 2020 not in periods["INVESTMENT_PERIOD"].values:
        return

    # Read two files that need modification
    gen_build_costs = pd.read_csv("gen_build_costs.csv", index_col=False)
    gen_build_predetermined = pd.read_csv("gen_build_predetermined.csv", index_col=False)
    # Save their size
    rows_prior = gen_build_costs.size, gen_build_predetermined.size
    # Save columns of gen_build_costs
    gen_build_costs_col = gen_build_costs.columns
    # Merge to know which rows are prebuild
    gen_build_costs = gen_build_costs.merge(
        gen_build_predetermined,
        on=["GENERATION_PROJECT", "build_year"],
        how='left'
    )

    # If row is prebuild and in 2020, replace it with 2019
    gen_build_costs.loc[
        (~gen_build_costs["gen_predetermined_cap"].isna()) & (gen_build_costs["build_year"] == 2020),
        "build_year"] = 2019
    # If row is in 2020 replace it with 2019
    gen_build_predetermined.loc[gen_build_predetermined["build_year"] == 2020, "build_year"] = 2019
    # Go back to original column set
    gen_build_costs = gen_build_costs[gen_build_costs_col]

    # Ensure the size is still the same
    rows_post = gen_build_costs.size, gen_build_predetermined.size
    assert rows_post == rows_prior

    # Write the files back out
    gen_build_costs.to_csv("gen_build_costs.csv", index=False)
    gen_build_predetermined.to_csv("gen_build_predetermined.csv", index=False)


def fix_prebuild_conflict_bug():
    """
    This post-processing step is necessary to pass the no_predetermined_bld_yr_vs_period_conflict BuildCheck.
    Basically we are moving all the 2020 predetermined build years to 2019 to avoid a conflict with the 2020 period.
    See generators.core.build.py for details.
    """
    periods = pd.read_csv("periods.csv", index_col=False)
    if 2020 not in periods["INVESTMENT_PERIOD"].values:
        return

    # Read two files that need modification
    gen_build_costs = pd.read_csv("gen_build_costs.csv", index_col=False)
    gen_build_predetermined = pd.read_csv("gen_build_predetermined.csv", index_col=False)
    # Save their size
    rows_prior = gen_build_costs.size, gen_build_predetermined.size
    # Save columns of gen_build_costs
    gen_build_costs_col = gen_build_costs.columns
    # Merge to know which rows are prebuild
    gen_build_costs = gen_build_costs.merge(
        gen_build_predetermined,
        on=["GENERATION_PROJECT", "build_year"],
        how='left'
    )

    # If row is prebuild and in 2020, replace it with 2019
    gen_build_costs.loc[
        (~gen_build_costs["gen_predetermined_cap"].isna()) & (gen_build_costs["build_year"] == 2020),
        "build_year"] = 2019
    # If row is in 2020 replace it with 2019
    gen_build_predetermined.loc[gen_build_predetermined["build_year"] == 2020, "build_year"] = 2019
    # Go back to original column set
    gen_build_costs = gen_build_costs[gen_build_costs_col]

    # Ensure the size is still the same
    rows_post = gen_build_costs.size, gen_build_predetermined.size
    assert rows_post == rows_prior

    # Write the files back out
    gen_build_costs.to_csv("gen_build_costs.csv", index=False)
    gen_build_predetermined.to_csv("gen_build_predetermined.csv", index=False)


def create_graph_timestamp_map():
    print("graph_timestamp_map.csv...")
    timepoints = pd.read_csv("timepoints.csv", index_col=False)
    timeseries = pd.read_csv("timeseries.csv", index_col=False)

    timepoints = timepoints.merge(
        timeseries,
        how='left',
        left_on='timeseries',
        right_on='TIMESERIES',
        validate="many_to_one"
    )

    timepoints["time_column"] = timepoints["timeseries"].apply(lambda c: c.partition("-")[2])

    timestamp_map = timepoints[["timestamp", "ts_period", "time_column"]]
    timestamp_map.columns = ["timestamp", "time_row", "time_column"]
    timestamp_map.to_csv("graph_timestamp_map.csv", index=False)

<<<<<<< HEAD
def replace_plants_in_zone_all():
    """
    This post-process step replaces all the generation projects that have a load called
    _ALL_ZONES with a generation project for each load zone.
    """
    print("Replacing _ALL_ZONES plants with a plant in each zone...")

    # Read load_zones.csv and generation_projects_info.csv
    load_zones = pd.read_csv("load_zones.csv", index_col=False)
    plants = pd.read_csv("generation_projects_info.csv", index_col=False)
    plants_col = plants.columns
    num_plants = len(plants)
    num_zones = len(load_zones)
    # Find the plants that need replacing
    needs_replacing = plants["gen_load_zone"] == "_ALL_ZONES"
    to_replace = plants[needs_replacing]
    # If no plant needs replacing end there
    if to_replace.empty:
        return
    # Filter out the plants that need replacing from our data frame
    plants = plants[~needs_replacing]
    # replacement is the cross join of the plants that need replacement
    # with the load zones. The cross join is done by joining over a column called
    # key that is always 1.
    replacement = to_replace.assign(key=1).merge(
        load_zones.assign(key=1),
        on='key'
    )

    # Set gen_load_zone to be the LOAD_ZONE column
    replacement["gen_load_zone"] = replacement["LOAD_ZONE"]
    # Keep the same columns as originally
    replacement = replacement[plants_col]

    # Add the replacement plants to our dataframe
    plants = plants.append(replacement)

    assert len(plants) == num_plants - len(to_replace) + len(to_replace) * num_zones

    plants.to_csv("generation_projects_info.csv", index=False)

=======
>>>>>>> 52e92e6e

if __name__ == "__main__":
    main()<|MERGE_RESOLUTION|>--- conflicted
+++ resolved
@@ -335,13 +335,8 @@
             name, 
             ccs_distance_km as zone_ccs_distance_km, 
             load_zone_id as zone_dbid 
-<<<<<<< HEAD
         FROM switch.load_zone
-        WHERE name != '_ALL_ZONES'  
-=======
-        FROM switch.load_zone  
         WHERE name != '_ALL_ZONES'
->>>>>>> 52e92e6e
         ORDER BY 1;
         """,
     )
@@ -1162,7 +1157,7 @@
     timestamp_map.columns = ["timestamp", "time_row", "time_column"]
     timestamp_map.to_csv("graph_timestamp_map.csv", index=False)
 
-<<<<<<< HEAD
+
 def replace_plants_in_zone_all():
     """
     This post-process step replaces all the generation projects that have a load called
@@ -1204,8 +1199,7 @@
 
     plants.to_csv("generation_projects_info.csv", index=False)
 
-=======
->>>>>>> 52e92e6e
+
 
 if __name__ == "__main__":
     main()