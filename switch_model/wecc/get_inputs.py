"""
Script to retrieve data inputs for the Switch WECC model from the database.
Data is formatted into corresponding .csv files.

Note: previously we used an SSH tunnel to connect to the database.
That code was removed however it can still be found at this commit
273be083c743e0527c2753356a101c479fe053e8 on the REAM-lab repo.
(https://github.com/REAM-lab/switch/tree/273be083c743e0527c2753356a101c479fe053e8)
"""

# Standard packages
import argparse
import os
from typing import Iterable, List

# Switch packages
from switch_model.utilities import query_yes_no, load_config, StepTimer

# Third-party packages
import psycopg2 as pg
import pandas as pd

try:
    # Try to load environment variables from .env file using dotenv package.
    # If package is not installed, nothing happens.
    from dotenv import load_dotenv

    load_dotenv()
except ImportError:
    pass


def write_csv_from_query(cursor, fname: str, headers: List[str], query: str):
    """Create CSV file from cursor."""
    print(f"{fname}.csv... ", flush=True)
    cursor.execute(query)
    data = cursor.fetchall()
    write_csv(data, fname, headers, log=False)
    if not data:
        print("Warning: File is empty.")


def write_csv(data: Iterable[List], fname, headers: List[str], log=True):
    """Create CSV file from Iterable."""
    if log:
        print(f"{fname}.csv... ", flush=True)
    with open(fname + ".csv", "w") as f:
        f.write(",".join(headers) + "\n")
        for row in data:
            # Replace None values with dots for Pyomo. Also turn all datatypes into strings
            row_as_clean_strings = [
                "." if element is None else str(element) for element in row
            ]
            f.write(
                ",".join(row_as_clean_strings) + "\n"
            )  # concatenates "line" separated by commas, and appends \n


# List of modules that is used to generate modules.txt
modules = [
    # Core modules
    "switch_model",
    "switch_model.timescales",
    "switch_model.financials",
    "switch_model.balancing.load_zones",
    "switch_model.energy_sources.properties",
    "switch_model.generators.core.build",
    "switch_model.generators.core.dispatch",
    "switch_model.reporting",
    # Custom Modules
    "switch_model.generators.core.no_commit",
    "switch_model.generators.extensions.hydro_simple",
    "switch_model.generators.extensions.storage",
    "switch_model.energy_sources.fuel_costs.markets",
    "switch_model.transmission.transport.build",
    "switch_model.transmission.transport.dispatch",
    "switch_model.policies.carbon_policies",
    "switch_model.policies.rps_unbundled",
    # "switch_model.reporting.basic_exports_wecc",
]


def switch_to_input_dir(config):
    inputs_dir = config["inputs_dir"]

    # Create inputs_dir if it doesn't exist
    if not os.path.exists(inputs_dir):
        os.makedirs(inputs_dir)
        print("Inputs directory created.")
    else:
        if not query_yes_no(
            "Inputs directory already exists. Allow contents to be overwritten?"
        ):
            raise Exception("User cancelled run.")

    os.chdir(inputs_dir)
    return inputs_dir


def connect(schema="switch"):
    """Connects to the Postgres DB

    This function uses the environment variables to get the URL to connect to the DB. Both
    password and user should be passed directly on the URL for safety purposes.

    Parameters
    ----------
    schema: str Schema of the DB to look for tables. Default is switch

    Returns
    -------
    conn: Database connection object from psycopg2
    """
    db_url = os.getenv("DB_URL")
    if db_url is None:
        raise Exception(
            "Please set the environment variable 'DB_URL' to the database URL."
            "The format is normally: postgresql://<user>:<password>@<host>:5432/<database>"
        )

    conn = pg.connect(
        db_url,
        options=f"-c search_path={schema}",
    )

    if conn is None:
        raise SystemExit(
            "Failed to connect to PostgreSQL database."
            "Ensure that the database url is correct, format should normally be:"
            "postgresql://<user>:<password>@<host>:5432/<database>"
        )

    # TODO: Send this to the logger
    print("Connection established to PostgreSQL database.")
    return conn

def create_csvs():
    timer = StepTimer()

    # Create command line tool, just provides help information
    parser = argparse.ArgumentParser(
        description="Write SWITCH input files from database tables.",
        epilog="""
        This tool will populate the inputs folder with the data from the PostgreSQL database.
        config.yaml specifies the scenario parameters. 
        The environment variable DB_URL specifies the url to connect to the database. """,
    )
    parser.add_argument("--skip-cf", default=False, action='store_true',
                        help="Skip creation variable_capacity_factors.csv. Useful when debugging and one doesn't"
                             "want to wait for the command.")
    args = parser.parse_args()  # Makes switch get_inputs --help works

    # Load values from config.yaml
    full_config = load_config()
    switch_to_input_dir(full_config)
    config = full_config["get_inputs"]
    scenario_id = config["scenario_id"]

    # Connect to database
    db_conn = connect()
    db_cursor = db_conn.cursor()

    print(f"\nStarting to copy data from the database to the input files.")

    scenario_params = [
        "name",
        "description",
        "study_timeframe_id",
        "time_sample_id",
        "demand_scenario_id",
        "fuel_simple_price_scenario_id",
        "generation_plant_scenario_id",
        "generation_plant_cost_scenario_id",
        "generation_plant_existing_and_planned_scenario_id",
        "hydro_simple_scenario_id",
        "carbon_cap_scenario_id",
        "supply_curves_scenario_id",
        "regional_fuel_market_scenario_id",
        "rps_scenario_id",
        "enable_dr",
        "enable_ev",
        "ca_policies_scenario_id"
    ]

    db_cursor.execute(
        f"""SELECT
            {",".join(scenario_params)}
        FROM switch.scenario
        WHERE scenario_id = {scenario_id};"""
    )
    s_details = list(db_cursor.fetchone())

    # Allow overriding from config
    for i, param_name in enumerate(scenario_params):
        if param_name in config:
            s_details[i] = config[param_name]

    name = s_details[0]
    description = s_details[1]
    study_timeframe_id = s_details[2]
    time_sample_id = s_details[3]
    demand_scenario_id = s_details[4]
    fuel_simple_price_scenario_id = s_details[5]
    generation_plant_scenario_id = s_details[6]
    generation_plant_cost_scenario_id = s_details[7]
    generation_plant_existing_and_planned_scenario_id = s_details[8]
    hydro_simple_scenario_id = s_details[9]
    carbon_cap_scenario_id = s_details[10]
    supply_curves_scenario_id = s_details[11]
    regional_fuel_market_scenario_id = s_details[12]
    rps_scenario_id = s_details[13]
    enable_dr = s_details[14]
    enable_ev = s_details[15]
    ca_policies_scenario_id = s_details[16]

    print(f"Scenario: {scenario_id}: {name}.\n")

    # Write general scenario parameters into a documentation file
    colnames = [desc[0] for desc in db_cursor.description]
    with open("scenario_params.txt", "w") as f:
        f.write(f"Scenario id: {scenario_id}\n")
        f.write(f"Scenario name: {name}\n")
        f.write(f"Scenario notes: {description}\n")
        for i, col in enumerate(colnames):
            f.write(f"{col}: {s_details[i]}\n")
    print("scenario_params.txt...")

    ########################################################
    # Which input specification are we writing against?
    with open("switch_inputs_version.txt", "w") as f:
        f.write("2.0.5\n")
    print("switch_inputs_version.txt...")

<<<<<<< HEAD
=======
    with open("modules.txt", "w") as f:
        for module in modules:
            f.write(module + "\n")
    print("modules.txt...")

>>>>>>> c10473d1
    ########################################################
    # TIMESCALES

    # periods.csv
    write_csv_from_query(
        db_cursor,
        "periods",
        ["INVESTMENT_PERIOD", "period_start", "period_end"],
        f"""
        select
          label  as label, --This is to fix build year problem
          start_year as period_start,
          end_year as period_end
        from
          switch.period
        where
          study_timeframe_id = {study_timeframe_id}
        order by
          1;
        """,
    )

    # timeseries.csv
    timeseries_id_select = "date_part('year', first_timepoint_utc)|| '_' || replace(sampled_timeseries.name, ' ', '_') as timeseries"
    write_csv_from_query(
        db_cursor,
        "timeseries",
        [
            "TIMESERIES",
            "ts_period",
            "ts_duration_of_tp",
            "ts_num_tps",
            "ts_scale_to_period",
        ],
        # TODO what's happening here
        f"""
            select
              date_part('year', first_timepoint_utc)|| '_' || replace(
                sampled_timeseries.name, ' ', '_'
              ) as timeseries,
              t.label  as ts_period,
              hours_per_tp as ts_duration_of_tp,
              num_timepoints as ts_num_tps,
              scaling_to_period as ts_scale_to_period
            from
              switch.sampled_timeseries
              join switch.period as t using(period_id, study_timeframe_id)
            where
              sampled_timeseries.time_sample_id = {time_sample_id}
            order by
              label;""",
    )

    # timepoints.csv
    write_csv_from_query(
        db_cursor,
        "timepoints",
        ["timepoint_id", "timestamp", "timeseries"],
        f"""
            select
              raw_timepoint_id as timepoint_id,
              to_char(timestamp_utc, 'YYYYMMDDHH24') as timestamp,
              date_part('year', first_timepoint_utc)|| '_' || replace(
                sampled_timeseries.name, ' ', '_'
              ) as timeseries
            from
              switch.sampled_timepoint as t
              join switch.sampled_timeseries using(
                sampled_timeseries_id, study_timeframe_id
              )
            where
              t.time_sample_id = {time_sample_id}
              and t.study_timeframe_id = {study_timeframe_id}
            order by
              1;
            """,
    )

    ########################################################
    # LOAD ZONES

    write_csv_from_query(
        db_cursor,
        "load_zones",
        ["LOAD_ZONE", "zone_ccs_distance_km", "zone_dbid"],
        """
        SELECT 
            name, 
            ccs_distance_km as zone_ccs_distance_km, 
            load_zone_id as zone_dbid 
        FROM switch.load_zone  
        ORDER BY 1;
        """,
    )

    # loads.csv
    write_csv_from_query(
        db_cursor,
        "loads",
        ["LOAD_ZONE", "TIMEPOINT", "zone_demand_mw"],
        f"""
            select load_zone_name, t.raw_timepoint_id as timepoint, 
                CASE WHEN demand_mw < 0 THEN 0 ELSE demand_mw END as zone_demand_mw
            from sampled_timepoint as t
                join demand_timeseries as d using(raw_timepoint_id)
            where t.time_sample_id={time_sample_id}
                and demand_scenario_id={demand_scenario_id}
            order by 1,2;
            """,
    )

    ########################################################
    # BALANCING AREAS [Pending zone_coincident_peak_demand.csv]

    # balancing_areas.csv
    write_csv_from_query(
        db_cursor,
        "balancing_areas",
        [
            "BALANCING_AREAS",
            "quickstart_res_load_frac",
            "quickstart_res_wind_frac",
            "quickstart_res_solar_frac",
            "spinning_res_load_frac",
            "spinning_res_wind_frac",
            "spinning_res_solar_frac",
        ],
        """
        SELECT 
            balancing_area, 
            quickstart_res_load_frac, 
            quickstart_res_wind_frac, 
            quickstart_res_solar_frac,
            spinning_res_load_frac, 
            spinning_res_wind_frac, 
            spinning_res_solar_frac 
        FROM switch.balancing_areas;""",
    )

    # zone_balancing_areas.csv
    write_csv_from_query(
        db_cursor,
        "zone_balancing_areas",
        ["LOAD_ZONE", "balancing_area"],
        """
        SELECT 
            name, reserves_area as balancing_area 
        FROM switch.load_zone;""",
    )

    # Paty: in this version of switch this tables is named zone_coincident_peak_demand.csv
    # PATY: PENDING csv!
    # # For now, only taking 2014 peak demand and repeating it.
    # print '  lz_peak_loads.csv'
    # db_cursor.execute("""SELECT lzd.name, p.period_name, max(lz_demand_mwh)
    # 				FROM switch.timescales_sample_timepoints tps
    # 				JOIN switch.lz_hourly_demand lzd ON TO_CHAR(lzd.timestamp_cst,'MMDDHH24')=TO_CHAR(tps.timestamp,'MMDDHH24')
    # 				JOIN switch.timescales_sample_timeseries sts USING (sample_ts_id)
    # 				JOIN switch.timescales_population_timeseries pts ON sts.sampled_from_population_timeseries_id = pts.population_ts_id
    # 				JOIN switch.timescales_periods p USING (period_id)
    # 				WHERE sample_ts_scenario_id = %s
    # 				AND lz_hourly_demand_id = %s
    # 				AND load_zones_scenario_id = %s
    # 				AND TO_CHAR(lzd.timestamp_cst,'YYYY') = '2014'
    # 				GROUP BY lzd.name, p.period_name
    # 				ORDER BY 1,2;""" % (sample_ts_scenario_id,lz_hourly_demand_id,load_zones_scenario_id))
    # write_csv('lz_peak_loads',['LOAD_ZONE','PERIOD','peak_demand_mw'],db_cursor)

    ########################################################
    # TRANSMISSION

    # transmission_lines.csv
    write_csv_from_query(
        db_cursor,
        "transmission_lines",
        [
            "TRANSMISSION_LINE",
            "trans_lz1",
            "trans_lz2",
            "trans_length_km",
            "trans_efficiency",
            "existing_trans_cap",
        ],
        """
         SELECT start_load_zone_id || '-' || end_load_zone_id, t1.name, t2.name,
             trans_length_km, trans_efficiency, existing_trans_cap_mw
         FROM switch.transmission_lines
             join load_zone as t1 on(t1.load_zone_id=start_load_zone_id)
             join load_zone as t2 on(t2.load_zone_id=end_load_zone_id)
         WHERE start_load_zone_id <= end_load_zone_id 	
         ORDER BY 2,3;
         """,
    )

    # trans_optional_params.csv
    write_csv_from_query(
        db_cursor,
        "trans_optional_params",
        [
            "TRANSMISSION_LINE",
            "trans_dbid",
            "trans_derating_factor",
            "trans_terrain_multiplier",
            "trans_new_build_allowed",
        ],
        """
        SELECT start_load_zone_id || '-' || end_load_zone_id, 
            transmission_line_id, derating_factor, terrain_multiplier,
            new_build_allowed
        FROM switch.transmission_lines
        ORDER BY 1;
        """,
    )

    # trans_params.csv
    write_csv(
        [
            [
                1150,  # $1150 opposed to $1000 to reflect change to US$2016
                20,  # Paty: check what lifetime has been used for the wecc
                0.03,
                # 0.0652 for column distribution_loss_rate, however this is no longer used
            ]
        ],
        "trans_params",
        [
            "trans_capital_cost_per_mw_km",
            "trans_lifetime_yrs",
            "trans_fixed_om_fraction",
        ],
    )

    ########################################################
    # FUEL

    # fuels.csv
    write_csv_from_query(
        db_cursor,
        "fuels",
        ["fuel", "co2_intensity", "upstream_co2_intensity"],
        """
        SELECT name, co2_intensity, upstream_co2_intensity 
        FROM switch.energy_source 
        WHERE is_fuel IS TRUE;
        """,
    )

    # non_fuel_energy_sources.csv

    write_csv_from_query(
        db_cursor,
        "non_fuel_energy_sources",
        ["energy_source"],
        """
        SELECT name 
        FROM switch.energy_source 
        WHERE is_fuel IS FALSE;
        """,
    )

    # Fuel projections are yearly averages in the DB. For now, Switch only accepts fuel prices per period, so they are averaged.
    # fuel_cost.csv
    write_csv_from_query(
        db_cursor,
        "fuel_cost",
        ["load_zone", "fuel", "period", "fuel_cost"],
        f"""
        select load_zone_name as load_zone, fuel, period  as period, AVG(fuel_price) as fuel_cost 
		from (
		    select load_zone_name, fuel, fuel_price, projection_year, 
		        (  
		            case when projection_year >= period.start_year 
					and projection_year <= period.start_year + length_yrs -1 then label else 0 end
				) as period
				from switch.fuel_simple_price_yearly
				join switch.period on(projection_year>=start_year)
				where study_timeframe_id = {study_timeframe_id} and fuel_simple_scenario_id = {fuel_simple_price_scenario_id}
		) as w
		where period!=0
		group by load_zone_name, fuel, period
		order by 1,2,3;
		""",
    )

    ########################################################
    # GENERATORS

    #    Optional missing columns in generation_projects_info.csv:
    #        gen_unit_size,
    # 		 gen_ccs_energy_load,
    #        gen_ccs_capture_efficiency,
    #        gen_is_distributed
    # generation_projects_info.csv
    write_csv_from_query(
        db_cursor,
        "generation_projects_info",
        [
            "GENERATION_PROJECT",
            "gen_tech",
            "gen_energy_source",
            "gen_load_zone",
            "gen_max_age",
            "gen_is_variable",
            "gen_is_baseload",
            "gen_full_load_heat_rate",
            "gen_variable_om",
            "gen_connect_cost_per_mw",
            "gen_dbid",
            "gen_scheduled_outage_rate",
            "gen_forced_outage_rate",
            "gen_capacity_limit_mw",
            "gen_min_build_capacity",
            "gen_is_cogen",
            "gen_storage_efficiency",
            "gen_store_to_release_ratio",
        ],
        f"""
            select
            generation_plant_id,
            gen_tech,
            energy_source as gen_energy_source,
            t2.name as gen_load_zone,
            max_age as gen_max_age,
            is_variable as gen_is_variable,
            is_baseload as gen_is_baseload,
            full_load_heat_rate as gen_full_load_heat_rate,
            variable_o_m as gen_variable_om,
            connect_cost_per_mw as gen_connect_cost_per_mw,
            generation_plant_id as gen_dbid,
            scheduled_outage_rate as gen_scheduled_outage_rate,
            forced_outage_rate as gen_forced_outage_rate,
            final_capacity_limit_mw as gen_capacity_limit_mw,
            min_build_capacity as gen_min_build_capacity,
            is_cogen as gen_is_cogen,
            storage_efficiency as gen_storage_efficiency,
            store_to_release_ratio as gen_store_to_release_ratio
            from generation_plant as t
            join load_zone as t2 using(load_zone_id)
            join generation_plant_scenario_member using(generation_plant_id)
            where generation_plant_scenario_id={generation_plant_scenario_id}
            order by gen_dbid;
            """,
    )

    # gen_build_predetermined.csv
    write_csv_from_query(
        db_cursor,
        "gen_build_predetermined",
        ["GENERATION_PROJECT", "build_year", "gen_predetermined_cap"],
        f"""select generation_plant_id, build_year, capacity as gen_predetermined_cap  
                from generation_plant_existing_and_planned 
                join generation_plant as t using(generation_plant_id)
                join generation_plant_scenario_member using(generation_plant_id)
                where generation_plant_scenario_id={generation_plant_scenario_id}
                and generation_plant_existing_and_planned_scenario_id={generation_plant_existing_and_planned_scenario_id}
                ;
                """,
    )

    # gen_build_costs.csv
    write_csv_from_query(
        db_cursor,
        "gen_build_costs",
        [
            "GENERATION_PROJECT",
            "build_year",
            "gen_overnight_cost",
            "gen_fixed_om",
            "gen_storage_energy_overnight_cost",
        ],
        f"""
        select generation_plant_id, generation_plant_cost.build_year, 
            overnight_cost as gen_overnight_cost, fixed_o_m as gen_fixed_om,
            storage_energy_capacity_cost_per_mwh as gen_storage_energy_overnight_cost 
        FROM generation_plant_cost
          JOIN generation_plant_existing_and_planned USING (generation_plant_id)
          JOIN generation_plant_scenario_member using(generation_plant_id)
          join generation_plant as t1 using(generation_plant_id)
        WHERE generation_plant_scenario_id={generation_plant_scenario_id} 
          AND generation_plant_cost.generation_plant_cost_scenario_id={generation_plant_cost_scenario_id}
          AND generation_plant_existing_and_planned_scenario_id={generation_plant_existing_and_planned_scenario_id}
        UNION
        SELECT generation_plant_id, period.label, 
            avg(overnight_cost) as gen_overnight_cost, avg(fixed_o_m) as gen_fixed_om,
            avg(storage_energy_capacity_cost_per_mwh) as gen_storage_energy_overnight_cost
        FROM generation_plant_cost 
          JOIN generation_plant using(generation_plant_id) 
          JOIN period on(build_year>=start_year and build_year<=end_year)
          JOIN generation_plant_scenario_member using(generation_plant_id)
          join generation_plant as t1 using(generation_plant_id)
        WHERE generation_plant_scenario_id={generation_plant_scenario_id} 
          AND period.study_timeframe_id={study_timeframe_id} 
          AND generation_plant_cost.generation_plant_cost_scenario_id={generation_plant_cost_scenario_id}
        GROUP BY 1,2
        ORDER BY 1,2;""",
    )

    ########################################################
    # FINANCIALS

    write_csv(
        [[2016, 0.07, 0.07]],
        "financials",
        ["base_financial_year", "interest_rate", "discount_rate"],
    )
    ########################################################
    # VARIABLE CAPACITY FACTORS

    # Pyomo will raise an error if a capacity factor is defined for a project on a timepoint when it is no longer operational (i.e. Canela 1 was built on 2007 and has a 30 year max age, so for tp's ocurring later than 2037, its capacity factor must not be written in the table).

    # variable_capacity_factors.csv
    if not args.skip_cf:
        write_csv_from_query(
            db_cursor,
            "variable_capacity_factors",
            ["GENERATION_PROJECT", "timepoint", "gen_max_capacity_factor"],
            f"""
                select 
                    generation_plant_id, 
                    t.raw_timepoint_id, 
                    -- we round down when the capacity factor is less than 1e-5 to avoid numerical issues and simplify our model
                    -- performance wise this doesn't have any significant impact
                    case when abs(capacity_factor) < 0.00001 then 0 else capacity_factor end
                FROM variable_capacity_factors_exist_and_candidate_gen v
                    JOIN generation_plant_scenario_member USING(generation_plant_id)
                    JOIN sampled_timepoint as t ON(t.raw_timepoint_id = v.raw_timepoint_id)
                WHERE generation_plant_scenario_id = {generation_plant_scenario_id}
                    AND t.time_sample_id={time_sample_id};
                """,
        )

    ########################################################
    # HYDROPOWER

    # hydro_timeseries.csv
    # 	db_cursor.execute(("""select generation_plant_id as hydro_project,
    # 					{timeseries_id_select},
    # 					hydro_min_flow_mw, hydro_avg_flow_mw
    # 					from hydro_historical_monthly_capacity_factors
    # 						join sampled_timeseries on(month = date_part('month', first_timepoint_utc))
    # 					where hydro_simple_scenario_id={id1}
    # 					and time_sample_id = {id2};
    # 					""").format(timeseries_id_select=timeseries_id_select, id1=hydro_simple_scenario_id, id2=time_sample_id))
    # Work-around for some hydro plants having 100% capacity factors in a month, which exceeds their
    # standard maintenance derating of 5%. These conditions arise periodically with individual hydro
    # units, but rarely or never for virtual hydro units that aggregate all hydro in a zone or
    # zone + watershed. Eventually, we may rethink this derating, but it is a reasonable
    # approximation for a large hydro fleet where plant outages are individual random events.
    # Negative flows are replaced by 0.01.
    write_csv_from_query(
        db_cursor,
        "hydro_timeseries",
        ["hydro_project", "timeseries", "hydro_min_flow_mw", "hydro_avg_flow_mw"],
        f"""
        select generation_plant_id as hydro_project, 
            {timeseries_id_select}, 
            CASE WHEN hydro_min_flow_mw <= 0 THEN 0.01 
            WHEN hydro_min_flow_mw > capacity_limit_mw*(1-forced_outage_rate) THEN capacity_limit_mw*(1-forced_outage_rate)
            ELSE hydro_min_flow_mw END, 
            CASE WHEN hydro_avg_flow_mw <= 0 THEN 0.01 ELSE
            least(hydro_avg_flow_mw, (capacity_limit_mw) * (1-forced_outage_rate)) END as hydro_avg_flow_mw
        from hydro_historical_monthly_capacity_factors
            join sampled_timeseries on(month = date_part('month', first_timepoint_utc) and year = date_part('year', first_timepoint_utc))
            join generation_plant using (generation_plant_id)
            join generation_plant_scenario_member using(generation_plant_id)
        where generation_plant_scenario_id = {generation_plant_scenario_id} 
        and hydro_simple_scenario_id={hydro_simple_scenario_id}
            and time_sample_id = {time_sample_id}
        order by 1;
        """,
    )

    ########################################################
    # CARBON CAP

    # future work: join with table with carbon_cost_dollar_per_tco2
    # carbon_policies.csv
    write_csv_from_query(
        db_cursor,
        "carbon_policies",
        [
            "PERIOD",
            "carbon_cap_tco2_per_yr",
            "carbon_cap_tco2_per_yr_CA",
            "carbon_cost_dollar_per_tco2",
        ],
        f"""
        select period, AVG(carbon_cap_tco2_per_yr) as carbon_cap_tco2_per_yr, AVG(carbon_cap_tco2_per_yr_CA) as carbon_cap_tco2_per_yr_CA,
            '.' as  carbon_cost_dollar_per_tco2
        from 
        (select carbon_cap_tco2_per_yr, carbon_cap_tco2_per_yr_CA, year, 
                (case when 
                year >= period.start_year 
                and year <= period.start_year + length_yrs -1 then label else 0 end) as period
                from switch.carbon_cap
                join switch.period on(year>=start_year)
                where study_timeframe_id = {study_timeframe_id} and carbon_cap_scenario_id = {carbon_cap_scenario_id}) as w
        where period!=0
        group by period
        order by 1;
        """
    )

    ########################################################
    # RPS
    if rps_scenario_id is not None:
        # rps_targets.csv
        write_csv_from_query(
            db_cursor,
            "rps_targets",
            ["load_zone", "period", "rps_target"],
            f"""
            select load_zone, w.period as period, avg(rps_target) as rps_target
                    from
                    (select load_zone, rps_target,
                    (case when 
                    year >= period.start_year 
                    and year <= period.start_year + length_yrs -1 then label else 0 end) as period
                    from switch.rps_target
                    join switch.period on(year>=start_year)
                    where study_timeframe_id = {study_timeframe_id} and rps_scenario_id = {rps_scenario_id}) as w
            where period!=0
            group by load_zone, period
            order by 1, 2;
            """
        )

    ########################################################
    # BIO_SOLID SUPPLY CURVE

    if supply_curves_scenario_id is not None:
        # fuel_supply_curves.csv
        write_csv_from_query(
            db_cursor,
            "fuel_supply_curves",
            [
                "regional_fuel_market",
                "period",
                "tier",
                "unit_cost",
                "max_avail_at_cost",
            ],
            f"""
                select regional_fuel_market, label as period, tier, unit_cost, 
                        (case when max_avail_at_cost is null then 'inf' 
                            else max_avail_at_cost::varchar end) as max_avail_at_cost
                from switch.fuel_supply_curves
                join switch.period on(year>=start_year)
                where year=FLOOR(period.start_year + length_yrs/2-1) 
                -- we filter out extremly large unit_costs that are only used to indicate that we should never
                -- buy at this price point. This is to simplify the model and improve its numerical properties.
                and not (
                    unit_cost > 1e9
                    and max_avail_at_cost is null
                )
                and study_timeframe_id = {study_timeframe_id} 
                and supply_curves_scenario_id = {supply_curves_scenario_id};
                            """,
        )

    # regional_fuel_markets.csv
    write_csv_from_query(
        db_cursor,
        "regional_fuel_markets",
        ["regional_fuel_market", "fuel"],
        f"""
        select regional_fuel_market, fuel 
        from switch.regional_fuel_market
        where regional_fuel_market_scenario_id={regional_fuel_market_scenario_id};
                    """,
    )

    # zone_to_regional_fuel_market.csv
    write_csv_from_query(
        db_cursor,
        "zone_to_regional_fuel_market",
        ["load_zone", "regional_fuel_market"],
        f"""
        select load_zone, regional_fuel_market 
        from switch.zone_to_regional_fuel_market
        where regional_fuel_market_scenario_id={regional_fuel_market_scenario_id};
                    """,
    )

    ########################################################
    # DEMAND RESPONSE
    if enable_dr is not None:
        write_csv_from_query(
            db_cursor,
            "dr_data",
            ["LOAD_ZONE", "timepoint", "dr_shift_down_limit", "dr_shift_up_limit"],
            f"""
                select load_zone_name as load_zone, sampled_timepoint.raw_timepoint_id AS timepoint, 
                case 
                    when load_zone_id>=10 and load_zone_id<=21 and extract(year from sampled_timepoint.timestamp_utc)=2020 then 0.003*demand_mw
                    when load_zone_id>=10 and load_zone_id<=21 and extract(year from sampled_timepoint.timestamp_utc)=2030 then 0.02*demand_mw
                    when load_zone_id>=10 and load_zone_id<=21 and extract(year from sampled_timepoint.timestamp_utc)=2040 then 0.07*demand_mw
                    when load_zone_id>=10 and load_zone_id<=21 and extract(year from sampled_timepoint.timestamp_utc)=2050 then 0.1*demand_mw
                    when (load_zone_id<10 or load_zone_id>21) and extract(year from sampled_timepoint.timestamp_utc)=2020 then 0*demand_mw
                    when (load_zone_id<10 or load_zone_id>21) and extract(year from sampled_timepoint.timestamp_utc)=2030 then 0.03*demand_mw
                    when (load_zone_id<10 or load_zone_id>21) and extract(year from sampled_timepoint.timestamp_utc)=2040 then 0.02*demand_mw
                    when (load_zone_id<10 or load_zone_id>21) and extract(year from sampled_timepoint.timestamp_utc)=2050 then 0.07*demand_mw
                end as dr_shift_down_limit,
                NULL as dr_shift_up_limit
                from sampled_timepoint
                left join demand_timeseries on sampled_timepoint.raw_timepoint_id=demand_timeseries.raw_timepoint_id
                where demand_scenario_id = {demand_scenario_id} 
                and study_timeframe_id = {study_timeframe_id}
                order by demand_scenario_id, load_zone_id, sampled_timepoint.raw_timepoint_id;
                            """,
        )

    ########################################################
    # ELECTRICAL VEHICLES
    if enable_ev is not None:
        # ev_limits.csv
        write_csv_from_query(
            db_cursor,
            "ev_limits",
            [
                "LOAD_ZONE",
                "timepoint",
                "ev_cumulative_charge_lower_mwh",
                "ev_cumulative_charge_upper_mwh",
                "ev_charge_limit_mw",
            ],
            f"""
                SELECT load_zone_name as load_zone, raw_timepoint_id as timepoint,
                (CASE 
                    WHEN raw_timepoint_id=max_raw_timepoint_id THEN ev_cumulative_charge_upper_mwh
                    ELSE ev_cumulative_charge_lower_mwh
                END) AS ev_cumulative_charge_lower_mwh,
                ev_cumulative_charge_upper_mwh,
                ev_charge_limit as ev_charge_limit_mw
                FROM(
                --Table sample_points: with the sample points
                    SELECT 
                        load_zone_id, 
                        ev_profiles_per_timepoint_v3.raw_timepoint_id, 
                        sampled_timeseries_id, 
                        sampled_timepoint.timestamp_utc, 
                        load_zone_name, 
                        ev_cumulative_charge_lower_mwh, 
                        ev_cumulative_charge_upper_mwh, 
                        ev_charge_limit  FROM ev_profiles_per_timepoint_v3
                    LEFT JOIN sampled_timepoint
                    ON ev_profiles_per_timepoint_v3.raw_timepoint_id = sampled_timepoint.raw_timepoint_id 
                    WHERE study_timeframe_id = {study_timeframe_id}
                    --END sample_points
                )AS sample_points
                LEFT JOIN(
                --Table max_raw: with max raw_timepoint_id per _sample_timesseries_id
                SELECT 
                    sampled_timeseries_id,
                    MAX(raw_timepoint_id) AS max_raw_timepoint_id
                FROM sampled_timepoint 
                WHERE study_timeframe_id = {study_timeframe_id}
                GROUP BY sampled_timeseries_id
                --END max_raw
                )AS max_raw
                ON max_raw.sampled_timeseries_id=sample_points.sampled_timeseries_id
                ORDER BY load_zone_id, raw_timepoint_id ;
                            """,
        )

    ca_policies(db_cursor, ca_policies_scenario_id, study_timeframe_id)
    create_modules_txt()

    print(f"\nScript took {timer.step_time_as_str()} seconds to build input tables.")


def ca_policies(db_cursor, ca_policies_scenario_id, study_timeframe_id):
    if ca_policies_scenario_id is None:
        return
    elif ca_policies_scenario_id == 0:
        # scenario_id 0 means
        # "Cali must generate 80% of its load at each timepoint for all periods that have generation in 2030 or later"
        query = f"""
        select
          p.label  as PERIOD, --This is to fix build year problem
          case when p.end_year >= 2030 then 0.8 end as ca_min_gen_timepoint_ratio,
          null as ca_min_gen_period_ratio,
          null as carbon_cap_tco2_per_yr_CA
        from
          switch.period as p
        where
          study_timeframe_id = {study_timeframe_id}
        order by
          1;
        """
    elif ca_policies_scenario_id == 1:
        # scenario_id 1 means
        # "Cali must generate 80% of its load at each timepoint for all periods that have generation in 2030 or later"

        query = f"""
        select
            p.label  as PERIOD, --This is to fix build year problem
            null as ca_min_gen_timepoint_ratio,
            case when p.end_year >= 2030 then 0.8 end as ca_min_gen_period_ratio,
            null as carbon_cap_tco2_per_yr_CA
        from
            switch.period as p
        where
            study_timeframe_id = {study_timeframe_id}
        order by
            1;
        """
    else:
        raise Exception(f"Unknown ca_policies_scenario_id {ca_policies_scenario_id}")

    write_csv_from_query(
        db_cursor,
        "ca_policies",
        ['PERIOD', 'ca_min_gen_timepoint_ratio', 'ca_min_gen_period_ratio', 'carbon_cap_tco2_per_yr_CA'],
        query
    )

    modules.append('switch_model.policies.CA_policies')


def create_modules_txt():
    print("modules.txt...")
    with open("modules.txt", "w") as f:
        for module in modules:
            f.write(module + os.linesep)


def post_process():
    # No post-process at the moment
    pass


def main():
    create_csvs()
    post_process()


if __name__ == "__main__":
    main()<|MERGE_RESOLUTION|>--- conflicted
+++ resolved
@@ -231,14 +231,6 @@
         f.write("2.0.5\n")
     print("switch_inputs_version.txt...")
 
-<<<<<<< HEAD
-=======
-    with open("modules.txt", "w") as f:
-        for module in modules:
-            f.write(module + "\n")
-    print("modules.txt...")
-
->>>>>>> c10473d1
     ########################################################
     # TIMESCALES
 
@@ -963,7 +955,7 @@
     print("modules.txt...")
     with open("modules.txt", "w") as f:
         for module in modules:
-            f.write(module + os.linesep)
+            f.write(module + "\n")
 
 
 def post_process():
