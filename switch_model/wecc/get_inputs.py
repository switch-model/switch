--- conflicted
+++ resolved
@@ -1022,7 +1022,6 @@
     shutil.copy(os.path.join(graph_config, "graph_tech_types.csv"), "graph_tech_types.csv")
     create_graph_timestamp_map()
     replace_plants_in_zone_all()
-<<<<<<< HEAD
 
 
 def fix_prebuild_conflict_bug():
@@ -1066,51 +1065,6 @@
     # Write the files back out
     gen_build_costs.to_csv("gen_build_costs.csv", index=False)
     gen_build_predetermined.to_csv("gen_build_predetermined.csv", index=False)
-=======
->>>>>>> 991343b4
-
-
-def fix_prebuild_conflict_bug():
-    """
-    This post-processing step is necessary to pass the no_predetermined_bld_yr_vs_period_conflict BuildCheck.
-    Basically we are moving all the 2020 predetermined build years to 2019 to avoid a conflict with the 2020 period.
-    See generators.core.build.py for details.
-    """
-    print("Shifting 2020 prebuilds to 2019...")
-    periods = pd.read_csv("periods.csv", index_col=False)
-    if 2020 not in periods["INVESTMENT_PERIOD"].values:
-        return
-
-    # Read two files that need modification
-    gen_build_costs = pd.read_csv("gen_build_costs.csv", index_col=False)
-    gen_build_predetermined = pd.read_csv("gen_build_predetermined.csv", index_col=False)
-    # Save their size
-    rows_prior = gen_build_costs.size, gen_build_predetermined.size
-    # Save columns of gen_build_costs
-    gen_build_costs_col = gen_build_costs.columns
-    # Merge to know which rows are prebuild
-    gen_build_costs = gen_build_costs.merge(
-        gen_build_predetermined,
-        on=["GENERATION_PROJECT", "build_year"],
-        how='left'
-    )
-
-    # If row is prebuild and in 2020, replace it with 2019
-    gen_build_costs.loc[
-        (~gen_build_costs["gen_predetermined_cap"].isna()) & (gen_build_costs["build_year"] == 2020),
-        "build_year"] = 2019
-    # If row is in 2020 replace it with 2019
-    gen_build_predetermined.loc[gen_build_predetermined["build_year"] == 2020, "build_year"] = 2019
-    # Go back to original column set
-    gen_build_costs = gen_build_costs[gen_build_costs_col]
-
-    # Ensure the size is still the same
-    rows_post = gen_build_costs.size, gen_build_predetermined.size
-    assert rows_post == rows_prior
-
-    # Write the files back out
-    gen_build_costs.to_csv("gen_build_costs.csv", index=False)
-    gen_build_predetermined.to_csv("gen_build_predetermined.csv", index=False)
 
 
 def create_graph_timestamp_map():
@@ -1140,41 +1094,6 @@
     """
     print("Replacing _ALL_ZONES plants with a plant in each zone...")
 
-<<<<<<< HEAD
-    # Read load_zones.csv and generation_projects_info.csv
-    load_zones = pd.read_csv("load_zones.csv", index_col=False)
-    plants = pd.read_csv("generation_projects_info.csv", index_col=False)
-    plants_col = plants.columns
-    num_plants = len(plants)
-    num_zones = len(load_zones)
-    # Find the plants that need replacing
-    needs_replacing = plants["gen_load_zone"] == "_ALL_ZONES"
-    to_replace = plants[needs_replacing]
-    # If no plant needs replacing end there
-    if to_replace.empty:
-        return
-    # Filter out the plants that need replacing from our data frame
-    plants = plants[~needs_replacing]
-    # replacement is the cross join of the plants that need replacement
-    # with the load zones. The cross join is done by joining over a column called
-    # key that is always 1.
-    replacement = to_replace.assign(key=1).merge(
-        load_zones.assign(key=1),
-        on='key'
-    )
-
-    # Set gen_load_zone to be the LOAD_ZONE column
-    replacement["gen_load_zone"] = replacement["LOAD_ZONE"]
-    # Keep the same columns as originally
-    replacement = replacement[plants_col]
-
-    # Add the replacement plants to our dataframe
-    plants = plants.append(replacement)
-
-    assert len(plants) == num_plants - len(to_replace) + len(to_replace) * num_zones
-
-    plants.to_csv("generation_projects_info.csv", index=False)
-=======
     # Read load_zones.csv
     load_zones = pd.read_csv("load_zones.csv", index_col=False)
     load_zones["dbid_suffix"] = "_" + load_zones["dbid"].astype(str)
@@ -1239,7 +1158,6 @@
     replace_rows(plants_to_replace, "generation_projects_info.csv", load_column="gen_load_zone")
     replace_rows(plants_to_replace, "gen_build_costs.csv")
     replace_rows(plants_to_replace, "gen_build_predetermined.csv")
->>>>>>> 991343b4
 
 
 
