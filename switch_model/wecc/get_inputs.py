--- conflicted
+++ resolved
@@ -1,42 +1,34 @@
-"""Script to retrieve data inputs for the Switch WECC model from the database.
-
-<<<<<<< HEAD
+"""
+Script to retrieve data inputs for the Switch WECC model from the database.
+Data is formatted into corresponding .csv files.
+
 Note: previously we used an SSH tunnel to connect to the database.
 That code was removed however it can still be found at this commit
 273be083c743e0527c2753356a101c479fe053e8 on the REAM-lab repo.
 (https://github.com/REAM-lab/switch/tree/273be083c743e0527c2753356a101c479fe053e8)
-=======
-Data is formatted into corresponding .csv or .dat files.
->>>>>>> 3a5f824a
 """
+
 # Standard packages
 import argparse
-<<<<<<< HEAD
 import getpass
-=======
->>>>>>> 3a5f824a
 import os
 import time
-<<<<<<< HEAD
+from typing import Iterable, List
+# Switch packages
 from switch_model.utilities import query_yes_no
-import psycopg2 as pg
-=======
-
 # Third-party packages
 import psycopg2 as pg
-from dotenv import load_dotenv
-import yaml
->>>>>>> 3a5f824a
-
-# Load .env variables
-load_dotenv()
-
-<<<<<<< HEAD
-def write_csv(fname, headers, cursor):
-    # Paty: open() opens file named fname and only allows us to (re)write on it ('w').
-    # "with" keyword ensures the file is closed at the end of the function.
+try:
+    # Try to load environment variables from .env file using dotenv package.
+    # If package is not installed, nothing happens.
+    from dotenv import load_dotenv
+    load_dotenv()
+except:
+    pass
+
+def write_csv(fname: str, headers: List[str], cursor: Iterable[List]):
+    """Create CSV file from iterator."""
     with open(fname + ".csv", "w") as f:
-        # Paty: str.join(headers) joins the strings in the sequence "headers" and separates them with string "str"
         f.write(",".join(headers) + os.linesep)
         for row in cursor:
             # Replace None values with dots for Pyomo. Also turn all datatypes into strings
@@ -69,57 +61,41 @@
     "switch_model.policies.rps_unbundled",
     # "switch_model.reporting.basic_exports_wecc",
 ]
-=======
-# Local packages
-
-# TODO: We need to decide where the files will live. There is a copy of this in the CLI
-# folder
-
-# TODO: Maybe we need to move this to the utils file
-# Read the configuration file 
-with open("inputs_config.yaml") as f:
-    config = yaml.load(f, Loader=yaml.FullLoader)
-
-breakpoint()
-
-def connect(schema="switch"):
-    db_url = os.getenv("db_url")
-    conn = pg.connect(db_url, options=f"-c search_path={schema}")
-
-    # Check if the connection was made. Otherwise we exit
-    if conn is not None:
-        # TODO: Send this to the logger
-        print("Connection established to PostgreSQL.")
-        return conn
-    else:
+
+
+def connect(args, schema="switch"):
+    """Connect to the Postgres database"""
+    # Check that the database url exists,
+    # if not try fetching from environment variable
+    db_url = args.db_url
+    if db_url is None:
+        db_url = os.getenv("DB_URL")
+        if db_url is None:
+            raise Exception("User did not specify a database url. Either set the environment variable 'DB_URL' or "
+                            "use the flag --url.")
+
+    # Get the password
+    passw = os.getenv("DB_PASSWORD")
+    if passw is None:
+        passw = getpass.getpass("Enter database password:")
+        print("NOTE: You can avoid retyping your password everytime by setting the environment variable DB_PASSWORD.")
+
+    conn = pg.connect(
+        db_url,
+        password=passw,
+        options=f"-c search_path={schema}",
+    )
+
+    if conn is None:
         raise SystemExit("Connection not established to PostgreSQL")
 
-
-def write_csv(fname: str, headers: str, cursor):
-    """Create CSV file from query """
-    with open(fname + ".csv", "w") as f:
-        f.write(",".join(headers) + os.linesep)
-        for row in cursor:
-            row_as_clean_strings = [
-                "." if element is None else str(element) for element in row
-            ]
-            f.write(",".join(row_as_clean_strings) + os.linesep)
-
->>>>>>> 3a5f824a
-
-# FIXME: We just need to run this once. Maybe on a context file?
-inputs_dir = "test_inputs"
-if not os.path.exists(config["inputs_dir"]):
-    os.makedirs(config["inputs_dir"])
-    print("Inputs directory created...")
-else:
-    print("Inputs directory exists, so contents will be overwritten...")
-
-# TODO: Time this function using the timeit function on utils
+    # TODO: Send this to the logger
+    print("Connection established to PostgreSQL.")
+    return conn
+
 def main():
-<<<<<<< HEAD
+    # TODO: Time this function using the timeit function on utils
     start_time = time.time()
-
     # Create command line tool
     parser = argparse.ArgumentParser(
         description="Write SWITCH input files from database tables.",
@@ -149,22 +125,6 @@
     args = parser.parse_args()
     scenario_id = args.scenario_id
     inputs_dir = args.inputs_dir
-    db_url = args.db_url
-
-    # Check that the database url exists, if not try fetching from environment variable
-    if db_url is None:
-        try:
-            db_url = os.environ["DB_URL"]
-        except KeyError:
-            raise Exception("User did not specify a database url. Either set the environment variable 'DB_URL' or "
-                            "use the flag --url.")
-
-    # fetch the password
-    try:
-        passw = os.environ["DB_PASSWORD"]
-    except KeyError:
-        passw = getpass.getpass("Enter database password:")
-        print("NOTE: You can avoid retyping your password everytime by setting the environment variable DB_PASSWORD.")
 
     # Create inputs_dir if it doesn't exist
     if not os.path.exists(inputs_dir):
@@ -175,107 +135,7 @@
             raise Exception("User cancelled run.")
 
     # Connect to database
-    db_conn = pg.connect(
-        db_url,
-        password=passw,
-        options=f"-c search_path=switch",
-    )
-=======
-
-    start_time = time.time()
-    # parser = argparse.ArgumentParser(
-    # usage="get_switch_pyomo_input_tables.py [--help] [options]",
-    # description="Write SWITCH input files from database tables. Default \
-    # options asume an SSH tunnel has been opened between the local port 5432\
-    # and the Postgres port at the remote host where the database is stored.",
-    # formatter_class=argparse.ArgumentDefaultsHelpFormatter,
-    # )
-    # parser.add_argument(
-    # "-H",
-    # "--hostname",
-    # dest="host",
-    # type=str,
-    # default="switch-db2.erg.berkeley.edu",
-    # metavar="hostname",
-    # help="Database host address",
-    # )
-    # parser.add_argument(
-    # "-P",
-    # "--port",
-    # dest="port",
-    # type=int,
-    # default=5432,
-    # metavar="port",
-    # help="Database host port",
-    # )
-    # parser.add_argument(
-    # "-U",
-    # "--user",
-    # dest="user",
-    # type=str,
-    # default=getpass.getuser(),
-    # metavar="username",
-    # help="Database username",
-    # )
-    # parser.add_argument(
-    # "-D",
-    # "--database",
-    # dest="database",
-    # type=str,
-    # default="switch_wecc",
-    # metavar="dbname",
-    # help="Database name",
-    # )
-    # parser.add_argument(
-    # "-s",
-    # type=int,
-    # required=True,
-    # metavar="scenario_id",
-    # help="Scenario ID for the simulation",
-    # )
-    # parser.add_argument(
-    # "-i",
-    # type=str,
-    # default="inputs",
-    # metavar="inputsdir",
-    # help="Directory where the inputs will be built",
-    # )
-    # args = parser.parse_args()
-
-    # passw = getpass.getpass("Enter database password for user %s:" % args.user)
-
-    # # Connection settings are determined by parsed command line inputs
-    # # Start an ssh tunnel because the database only permits local connections
-    # tunnel = sshtunnel.SSHTunnelForwarder(
-    # args.host,
-    # ssh_username=args.user,
-    # ssh_pkey=os.path.join(os.path.expanduser("~"), ".ssh", "id_rsa"),
-    # remote_bind_address=("127.0.0.1", args.port),
-    # )
-    # tunnel.start()
-    # try:
-    # db_connection = psycopg2.connect(
-    # database=args.database,
-    # user=args.user,
-    # host="127.0.0.1",
-    # port=tunnel.local_bind_port,
-    # password=passw,
-    # )
-    # except:
-    # tunnel.stop()
-    # raise
-    # print("Connection to database established...")
-
-    # db_cursor = db_connection.cursor()
-
-    # Test db connection for debugging...
-    # db_cursor.execute("select 1 + 1 as x;")
-    # print db_cursor.fetchone()
-    # shutdown()
-    # sys.exit("Finished our test")
-
-    db_conn = connect()
->>>>>>> 3a5f824a
+    db_conn = connect(args)
     db_cursor = db_conn.cursor()
 
     db_cursor.execute(
@@ -305,6 +165,7 @@
     # name, description, sample_ts_scenario_id, hydro_scenario_meta_id, fuel_id, gen_costs_id, new_projects_id, carbon_tax_id, carbon_cap_id, rps_id, lz_hourly_demand_id, gen_info_id, load_zones_scenario_id, existing_projects_id, demand_growth_id = s_details[1], s_details[2], s_details[3], s_details[4], s_details[5], s_details[6], s_details[7], s_details[8], s_details[9], s_details[10], s_details[11], s_details[12], s_details[13], s_details[14], s_details[15]
     name = s_details[0]
     description = s_details[1]
+    # TODO should these be hardcoded?
     study_timeframe_id = 10  # s_details[2]
     time_sample_id = 7  # s_details[3]
     demand_scenario_id = 115  # s_details[4]
