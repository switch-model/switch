--- conflicted
+++ resolved
@@ -289,18 +289,11 @@
         "load_zones",
         ["LOAD_ZONE", "zone_ccs_distance_km", "zone_dbid"],
         """
-<<<<<<< HEAD
-        SELECT
-            name,
-            ccs_distance_km as zone_ccs_distance_km,
-            load_zone_id as zone_dbid
-=======
         SELECT 
             name, 
             ccs_distance_km as zone_ccs_distance_km, 
             load_zone_id as zone_dbid 
->>>>>>> 5613d271
-        FROM switch.load_zone
+        FROM switch.load_zone  
         WHERE name != '_ALL_ZONES'
         ORDER BY 1;
         """,
@@ -513,14 +506,10 @@
             "gen_is_cogen",
             "gen_storage_efficiency",
             "gen_store_to_release_ratio",
-<<<<<<< HEAD
-            "gen_can_provide_cap_reserves"
-=======
             "gen_can_provide_cap_reserves",
             "gen_self_discharge_rate",
             "gen_discharge_efficiency",
             "gen_land_use_rate"
->>>>>>> 5613d271
         ],
         f"""
             select
@@ -543,8 +532,10 @@
             storage_efficiency as gen_storage_efficiency,
             store_to_release_ratio as gen_store_to_release_ratio,
             -- hardcode all projects to be allowed as a reserve. might later make this more granular
-<<<<<<< HEAD
-            1 as gen_can_provide_cap_reserves
+            1 as gen_can_provide_cap_reserves,
+            daily_self_discharge_rate,
+            discharge_efficiency,
+            land_use_rate
             from switch.generation_plant as t
             join switch.load_zone as t2 using(load_zone_id)
             join switch.generation_plant_scenario_member using(generation_plant_id)
@@ -557,16 +548,6 @@
             where variable_o_m_cost_scenario_id = {variable_o_m_cost_scenario_id}
             and generation_plant_technologies_scenario_id = {generation_plant_technologies_scenario_id}
             and generation_plant_scenario_id={generation_plant_scenario_id}
-=======
-            1 as gen_can_provide_cap_reserves,
-            daily_self_discharge_rate,
-            discharge_efficiency,
-            land_use_rate
-            from generation_plant as t
-            join load_zone as t2 using(load_zone_id)
-            join generation_plant_scenario_member using(generation_plant_id)
-            where generation_plant_scenario_id={generation_plant_scenario_id}
->>>>>>> 5613d271
             order by gen_dbid;
             """,
     )
