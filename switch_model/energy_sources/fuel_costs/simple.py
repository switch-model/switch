# Copyright (c) 2015-2020 The Switch Authors. All rights reserved.
# Licensed under the Apache License, Version 2.0, which is in the LICENSE file.

"""

A simple description of flat fuel costs for the Switch model that
serves as an alternative to the more complex fuel_markets with tiered
supply curves. This is mutually exclusive with the fuel_markets module.

"""
import os
from pyomo.environ import *

dependencies = (
    "switch_model.timescales",
    "switch_model.balancing.load_zones",
    "switch_model.energy_sources.properties.properties",
    "switch_model.generators.core.build",
    "switch_model.generators.core.dispatch",
)


infinity = float("inf")


def define_components(mod):
    """

    Augments a Pyomo abstract model object with sets and parameters to
    describe simple fuel costs. Unless otherwise stated, each set and
    parameter is mandatory. Unless otherwise specified, all dollar
    values are real dollars in BASE_YEAR.

    ZONE_FUEL_PERIODS is a set of (load_zone, fuel, period) for which fuel_cost
    has been provided.

    fuel_cost[(z, f, p) in ZONE_FUEL_PERIODS] describes flat fuel costs
    for each supply of fuel. Costs can vary by load zone and period.

    GEN_TP_FUELS_UNAVAILABLE is a subset of
    GEN_TP_FUELS that describes which points don't have fuel
    available.

    Enforce_Fuel_Unavailability[(g, t, f) in
    GEN_TP_FUELS_UNAVAILABLE] is a constraint that restricts
    GenFuelUseRate to 0 for in load zones and periods where the
    projects' fuel is unavailable.

    FuelCostsPerTP[t in TIMEPOINTS] is an expression that summarizes fuel
    costs for the objective function.

    """

    mod.ZONE_FUEL_PERIODS = Set(
        dimen=3,
        validate=lambda m, z, f, p: (
            z in m.LOAD_ZONES and f in m.FUELS and p in m.PERIODS
        ),
    )
    mod.fuel_cost = Param(mod.ZONE_FUEL_PERIODS, within=NonNegativeReals)
    mod.min_data_check("ZONE_FUEL_PERIODS", "fuel_cost")

    mod.GEN_TP_FUELS_UNAVAILABLE = Set(
        initialize=mod.GEN_TP_FUELS,
        filter=lambda m, g, t, f: (m.gen_load_zone[g], f, m.tp_period[t])
        not in m.ZONE_FUEL_PERIODS,
    )
    mod.Enforce_Fuel_Unavailability = Constraint(
        mod.GEN_TP_FUELS_UNAVAILABLE,
        rule=lambda m, g, t, f: m.GenFuelUseRate[g, t, f] == 0,
    )

    # Summarize total fuel costs in each timepoint for the objective function
    def FuelCostsPerTP_rule(m, t):
        if not hasattr(m, "FuelCostsPerTP_dict"):
            # cache all Fuel_Cost_TP values in a dictionary (created in one pass)
            m.FuelCostsPerTP_dict = {t2: 0.0 for t2 in m.TIMEPOINTS}
            for (g, t2, f) in m.GEN_TP_FUELS:
                if (g, t2, f) not in m.GEN_TP_FUELS_UNAVAILABLE:
                    m.FuelCostsPerTP_dict[t2] += (
                        m.GenFuelUseRate[g, t2, f]
                        * m.fuel_cost[m.gen_load_zone[g], f, m.tp_period[t2]]
                    )
        # return a result from the dictionary and pop the element each time
        # to release memory
        return m.FuelCostsPerTP_dict.pop(t)

    mod.FuelCostsPerTP = Expression(mod.TIMEPOINTS, rule=FuelCostsPerTP_rule)
    mod.Cost_Components_Per_TP.append("FuelCostsPerTP")


def load_inputs(mod, switch_data, inputs_dir):
    """
    Import simple fuel cost data. The following file is expected in
    the input directory:

    fuel_cost.csv
        load_zone, fuel, period, fuel_cost

    """

    switch_data.load_aug(
        filename=os.path.join(inputs_dir, "fuel_cost.csv"),
<<<<<<< HEAD
=======
        autoselect=True,
>>>>>>> eb3fd6cf
        index=mod.ZONE_FUEL_PERIODS,
        param=[mod.fuel_cost],
    )<|MERGE_RESOLUTION|>--- conflicted
+++ resolved
@@ -101,10 +101,7 @@
 
     switch_data.load_aug(
         filename=os.path.join(inputs_dir, "fuel_cost.csv"),
-<<<<<<< HEAD
-=======
         autoselect=True,
->>>>>>> eb3fd6cf
         index=mod.ZONE_FUEL_PERIODS,
         param=[mod.fuel_cost],
     )