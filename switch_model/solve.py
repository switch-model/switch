--- conflicted
+++ resolved
@@ -9,10 +9,7 @@
 import pandas as pd
 
 import sys, os, shlex, re, inspect, textwrap, types, pickle, traceback, gc
-<<<<<<< HEAD
-=======
 import warnings
->>>>>>> eaef63f5
 
 import switch_model
 from switch_model.utilities import (
@@ -176,9 +173,6 @@
 
         # We no longer need model (only using instance) so we can garbage collect it to optimize our memory usage
         del model
-<<<<<<< HEAD
-        gc.collect()
-=======
 
         if instance.options.warm_start:
             if instance.options.verbose:
@@ -186,7 +180,6 @@
             warm_start(instance)
             if instance.options.verbose:
                 print(f"Loaded warm start inputs in {timer.step_time_as_str()}.")
->>>>>>> eaef63f5
 
         if instance.options.reload_prior_solution:
             print("Loading prior solution...")
@@ -204,35 +197,12 @@
             else:
                 # Cleanup iterate_modules since unused
                 del iterate_modules
-<<<<<<< HEAD
-                gc.collect()
-                results = solve(instance)
-                if instance.options.verbose:
-                    print("")
-                    print(
-                        "Optimization termination condition was {}.".format(
-                            results.solver.termination_condition
-                        )
-                    )
-                    if str(results.solver.message) != "<undefined>":
-                        print("Solver message: {}".format(results.solver.message))
-                    print("")
-
-                if instance.options.verbose:
-                    timer.step_time()  # restart counter for next step
-
-                if instance.options.save_solution:
-                    save_results(instance, instance.options.outputs_dir)
-                    if instance.options.verbose:
-                        print(f"Saved results in {timer.step_time_as_str()}.")
-=======
                 # Garbage collect to reduce memory use during solving
                 gc.collect()
                 # Note we've refactored to avoid using the results variable in this scope
                 # to reduce the memory use during post-solve
                 solve(instance)
                 gc.collect()
->>>>>>> eaef63f5
 
         if instance.options.enable_breakpoints:
             print(
@@ -754,15 +724,12 @@
         help="Number of threads to be used while solving. Currently only supported for Gurobi",
     )
 
-<<<<<<< HEAD
-=======
     argparser.add_argument(
         "--warm-start",
         default=None,
         help="Path to folder of directory to use for warm start",
     )
 
->>>>>>> eaef63f5
 
 def add_recommended_args(argparser):
     """
@@ -941,11 +908,6 @@
             # If no string is passed make the string empty so we can add to it
             if model.options.solver_options_string is None:
                 model.options.solver_options_string = ""
-<<<<<<< HEAD
-
-            model.options.solver_options_string += f" Threads={model.options.threads}"
-=======
->>>>>>> eaef63f5
 
             model.options.solver_options_string += f" Threads={model.options.threads}"
 
@@ -992,11 +954,7 @@
 
     # Cleanup memory before entering solver to use up as little memory as possible.
     gc.collect()
-<<<<<<< HEAD
-    results = model.solver_manager.solve(model, opt=model.solver, **solver_args)
-=======
     results = solver_manager.solve(model, opt=solver, **solver_args)
->>>>>>> eaef63f5
 
     if model.options.verbose:
         print(f"Solved model. Total time spent in solver: {timer.step_time_as_str()}.")
@@ -1077,10 +1035,6 @@
             f" {results.solver.termination_condition}"
         )
 
-<<<<<<< HEAD
-    model.last_results = results
-    return results
-=======
     if model.options.verbose:
         print("")
         print(
@@ -1102,7 +1056,6 @@
     # Save memory by not storing the solutions
     del model.solutions
     del results
->>>>>>> eaef63f5
 
 
 def retrieve_cplex_mip_duals():
