#!/usr/bin/env python
# Copyright (c) 2015-2019 The Switch Authors. All rights reserved.
# Licensed under the Apache License, Version 2.0, which is in the LICENSE file.
from __future__ import print_function

from pyomo.environ import *
from pyomo.opt import SolverFactory, SolverStatus, TerminationCondition, SolutionStatus
import pyomo.version
import pandas as pd

import sys, os, shlex, re, inspect, textwrap, types, pickle, traceback, gc
import warnings
import datetime
import platform

from pyomo.solvers.plugins.solvers.direct_or_persistent_solver import DirectOrPersistentSolver

import switch_model
from switch_model.utilities import (
    create_model, _ArgumentParser, StepTimer, make_iterable, LogOutput, warn, query_yes_no,
    get_module_list, add_module_args, _ScaledVariable, add_git_info
)
from switch_model.upgrade import do_inputs_need_upgrade, upgrade_inputs
from switch_model.tools.graph.cli_graph import main as graph_main
from switch_model.utilities.results_info import save_info, add_info, ResultsInfoSection
import switch_model.utilities.gurobi_aug  # We keep this line here to ensure that 'gurobi_aug' gets registered as a solver

def main(args=None, return_model=False, return_instance=False, attach_data_portal=False):
    start_to_end_timer = StepTimer()
    timer = StepTimer()
    if args is None:
        # combine default arguments read from options.txt file with
        # additional arguments specified on the command line
        args = get_option_file_args(extra_args=sys.argv[1:])

    # Parse the --recommended and --recommended-debug flags to replace them with their placeholder
    args = parse_recommended_args(args)

    # Get options needed before any modules are loaded
    pre_module_options = parse_pre_module_options(args)

    # turn on post-mortem debugging mode if requested
    # (from http://stackoverflow.com/a/1237407 ; more options available there)
    if pre_module_options.debug:
        def debug(type, value, tb):
            import traceback
            try:
                from ipdb import pm
            except ImportError:
                from pdb import pm
            traceback.print_exception(type, value, tb)
            pm()
        sys.excepthook = debug

    # Write output to a log file if logging option is specified
    if pre_module_options.log_run_to_file:
        logs_dir = pre_module_options.logs_dir
    else:
        logs_dir = None # disables logging

    with LogOutput(logs_dir):

        # Look out for outdated inputs. This has to happen before modules.txt is
        # parsed to avoid errors from incompatible files.
        parser = _ArgumentParser(allow_abbrev=False, add_help=False)
        add_module_args(parser)
        module_options = parser.parse_known_args(args=args)[0]

        if not os.path.exists(module_options.inputs_dir):
            raise NotADirectoryError(
                "Inputs directory '{}' does not exist".format(module_options.inputs_dir))

        if do_inputs_need_upgrade(module_options.inputs_dir):
            do_upgrade = query_yes_no(
                "Warning! Your inputs directory needs to be upgraded. "
                "Do you want to auto-upgrade now? We'll keep a backup of "
                "this current version."
            )
            if do_upgrade:
                upgrade_inputs(module_options.inputs_dir)
            else:
                print("Inputs need upgrade. Consider `switch upgrade --help`. Exiting.")
                return -1

        # build a module list based on configuration options, and add
        # the current module (to register define_arguments callback)
        modules = get_module_list(args)

        # Patch pyomo if needed, to allow reconstruction of expressions.
        # This must be done before the model is constructed.
        patch_pyomo()

        # Define the model
        model = create_model(modules, args=args)

        # Add any suffixes specified on the command line (usually only iis)
        add_extra_suffixes(model)

        # return the model as-is if requested
        if return_model and not return_instance:
            return model

        if model.options.reload_prior_solution:
            # TODO: allow a directory to be specified after --reload-prior-solution,
            # otherwise use outputs_dir.
            if not os.path.isdir(model.options.outputs_dir):
                raise IOError("Directory specified for prior solution does not exist.")

        add_info("Host name", platform.node(), section=ResultsInfoSection.GENERAL)
        add_git_info()

        # get a list of modules to iterate through
        iterate_modules = get_iteration_list(model)

        if model.options.verbose:
            print("\n=======================================================================")
            print("Switch {}, http://switch-model.org".format(switch_model.__version__))
            print("=======================================================================")
            print("Arguments:")
            print(", ".join(k + "=" + repr(v) for k, v in model.options.__dict__.items() if v))
            print("Modules:\n"+", ".join(m for m in modules))
            if iterate_modules:
                print("Iteration modules:", iterate_modules)
            print("=======================================================================\n")
            print(f"Model created in {timer.step_time_as_str()}.")

        # create an instance (also reports time spent reading data and loading into model)
        instance = model.load_inputs(attach_data_portal=attach_data_portal)

        #### Below here, we refer to instance instead of model ####

        instance.pre_solve()
        if instance.options.verbose:
            print(f"Total time spent constructing model: {timer.step_time_as_str()}.\n")

        if instance.options.enable_breakpoints:
            print("Breaking after constructing model.  See "
                  "https://docs.python.org/3/library/pdb.html for instructions on using pdb.")
            breakpoint()

        # return the instance as-is if requested
        if return_instance:
            if return_model:
                return (model, instance)
            else:
                return instance

        # make sure the outputs_dir exists (used by some modules during iterate)
        # use a race-safe approach in case this code is run in parallel
        try:
            os.makedirs(instance.options.outputs_dir)
        except OSError:
            # directory probably exists already, but double-check
            if not os.path.isdir(instance.options.outputs_dir):
                raise

        # We no longer need model (only using instance) so we can garbage collect it to optimize our memory usage
        del model

        if instance.options.warm_start_mip:
            if instance.options.verbose:
                timer.step_time()
            warm_start_mip(instance)
            if instance.options.verbose:
                print(f"Loaded warm start inputs in {timer.step_time_as_str()}.")

        if instance.options.reload_prior_solution:
            print('Loading prior solution...')
            reload_prior_solution_from_pickle(instance, instance.options.outputs_dir)
            if instance.options.verbose:
                print(f'Loaded previous results into model instance in {timer.step_time_as_str()}.')
        else:
            # solve the model (reports time for each step as it goes)
            if iterate_modules:
                if instance.options.verbose:
                    print("Iterating model...")
                iterate(instance, iterate_modules)
            else:
                # Cleanup iterate_modules since unused
                del iterate_modules
                # Garbage collect to reduce memory use during solving
                gc.collect()
                # Note we've refactored to avoid using the results variable in this scope
                # to reduce the memory use during post-solve
                solve(instance)
                gc.collect()

        if instance.options.enable_breakpoints:
            print("Breaking before post_solve. See "
                  "https://docs.python.org/3/library/pdb.html for instructions on using pdb.")
            breakpoint()

        # report results
        # (repeated if model is reloaded, to automatically run any new export code)
        if not instance.options.no_post_solve:
            if instance.options.verbose:
                timer.step_time()
                print("Executing post solve functions...")
            instance.post_solve()
            if instance.options.verbose:
                print(f"Post solve processing completed in {timer.step_time_as_str()}.")

        if instance.options.graph:
            graph_main(args=["--overwrite"])

        total_time = start_to_end_timer.step_time_as_str()
        add_info("Total run time", total_time, section=ResultsInfoSection.GENERAL)

        add_info("End date", datetime.datetime.now().strftime('%Y-%m-%d'), section=ResultsInfoSection.GENERAL)
        add_info("End time", datetime.datetime.now().strftime('%H:%M:%S'), section=ResultsInfoSection.GENERAL)

        save_info(
            os.path.join(getattr(instance.options, "outputs_dir", "outputs"),
                         "info.txt")
        )

        if instance.options.verbose:
            print(f"Total time spent running SWITCH: {total_time}.")

    # end of LogOutput block

    if instance.options.interact or instance.options.reload_prior_solution:
        m = instance  # present the solved model as 'm' for convenience
        banner = (
            "\n"
            "=======================================================================\n"
            "Entering interactive Python shell.\n"
            "Abstract model is in 'model' variable; \n"
            "Solved instance is in 'instance' and 'm' variables.\n"
            "Type ctrl-d or exit() to exit shell.\n"
            "=======================================================================\n"
        )
        import code
        code.interact(banner=banner, local=dict(list(globals().items()) + list(locals().items())))


def warm_start_mip(instance):
    """
    This function loads the results from a previous run into the Pyomo variables.
    This allows Gurobi's Mixed Integer Programming algorithm to "warm start" (start closer to the solution).
    Warm starting only works in Gurobi if the initial values don't violate any constraints
    (i.e. valid but not optimal solution).
    """
    warm_start_dir = os.path.join(instance.options.warm_start_mip, "outputs")
    if not os.path.isdir(warm_start_dir):
        warnings.warn(
            f"Path {warm_start_dir} does not exist and cannot be used to warm start solver. Warm start skipped.")
        return

    # Loop through every variable in our model
    for variable in instance.component_objects(Var):
        scaled = isinstance(variable, _ScaledVariable)
        varname = variable.unscaled_name if scaled else variable.name
        scaling = variable.scaling_factor if scaled else 1

        filepath = os.path.join(warm_start_dir, varname + ".csv")
        if not os.path.exists(filepath):
            warnings.warn(f"Skipping warm start for set {varname} since {filepath} does not exist.")
            continue
        df = pd.read_csv(filepath, index_col=list(range(variable._index.dimen)))
        for index, val in df.iterrows():
            try:
                variable[index] = val[0] * scaling
            except (KeyError, ValueError):
                # If the index isn't valid that's ok, just don't warm start that variable
                pass


def reload_prior_solution_from_pickle(instance, outdir):
    with open(os.path.join(outdir, 'results.pickle'), 'rb') as fh:
        results = pickle.load(fh)
    instance.solutions.load_from(results)
    return instance


patched_pyomo = False
def patch_pyomo():
    global patched_pyomo
    if not patched_pyomo:
        patched_pyomo = True
        # patch Pyomo if needed

        # Pyomo 5.1.1 (and maybe others) is very slow to load prior solutions because
        # it does a full-component search for each component name as it assigns the
        # data. This ends up taking longer than solving the model. So we micro-
        # patch pyomo.core.base.PyomoModel.ModelSolutions.add_solution to use
        # Pyomo's built-in caching system for component names.
        # TODO: create a pull request for Pyomo to do this
        # NOTE: space inside the long quotes is significant; must match the Pyomo code
        old_code = """
                    for obj in instance.component_data_objects(Var):
                        cache[obj.name] = obj
                    for obj in instance.component_data_objects(Objective, active=True):
                        cache[obj.name] = obj
                    for obj in instance.component_data_objects(Constraint, active=True):
                        cache[obj.name] = obj"""
        new_code = """
                    # use buffer to avoid full search of component for data object
                    # which introduces a delay that is quadratic in model size
                    buf=dict()
                    for obj in instance.component_data_objects(Var):
                        cache[obj.getname(fully_qualified=True, name_buffer=buf)] = obj
                    for obj in instance.component_data_objects(Objective, active=True):
                        cache[obj.getname(fully_qualified=True, name_buffer=buf)] = obj
                    for obj in instance.component_data_objects(Constraint, active=True):
                        cache[obj.getname(fully_qualified=True, name_buffer=buf)] = obj"""

        from pyomo.core.base.PyomoModel import ModelSolutions
        add_solution_code = inspect.getsource(ModelSolutions.add_solution)
        if old_code in add_solution_code:
            # create and inject a new version of the method
            add_solution_code = add_solution_code.replace(old_code, new_code)
            replace_method(ModelSolutions, 'add_solution', add_solution_code)
        elif pyomo.version.version_info[:2] >= (5, 0):
            print(
                "NOTE: The patch to pyomo.core.base.PyomoModel.ModelSolutions.add_solution "
                "has been deactivated because the Pyomo source code has changed. "
                "Check whether this patch is still needed and edit {} accordingly."
                .format(__file__)
            )

def replace_method(class_ref, method_name, new_source_code):
    """
    Replace specified class method with a compiled version of new_source_code.
    """
    orig_method = getattr(class_ref, method_name)
    # compile code into a function
    workspace = dict()
    exec(textwrap.dedent(new_source_code), workspace)
    new_method = workspace[method_name]
    # create a new function with the same body, but using the old method's namespace
    new_func = types.FunctionType(
        new_method.__code__,
        orig_method.__globals__,
        orig_method.__name__,
        orig_method.__defaults__,
        orig_method.__closure__
    )
    # note: this normal function will be automatically converted to an unbound
    # method when it is assigned as an attribute of a class
    setattr(class_ref, method_name, new_func)


def reload_prior_solution_from_csvs(instance):
    """
    Assign values to all model variables from <variable>.csv files saved after
    previous solution. (Not currently used.)
    """
    import csv
    var_objects = instance.component_objects(Var)
    for var in var_objects:
        var_file = os.path.join(instance.options.outputs_dir, '{}.csv'.format(var.name))
        if not os.path.isfile(var_file):
            raise RuntimeError(
                "Tab output file for variable {} cannot be found in outputs "
                "directory. Exiting.".format(var.name)
            )
        try:
            # check types of the first tuple of keys for this variable
            key_types = [type(i) for i in make_iterable(next(var.iterkeys()))]
        except StopIteration:
            key_types = []  # no keys
        with open(var_file,'r') as f:
            reader = csv.reader(f, delimiter=',')
            next(reader) # skip headers
            for row in reader:
                index = tuple(t(k) for t, k in zip(key_types, row[:-1]))
                try:
                    v = var[index]
                except KeyError:
                    raise KeyError(
                        "Unable to set value for {}[{}]; index is invalid."
                        .format(var.name, index)
                    )
                if row[-1] == '':
                    # Variables that are not used in the model end up with no
                    # value after the solve and get saved as blanks; we skip those.
                    continue
                val = float(row[-1])
                if v.is_integer() or v.is_binary():
                    val = int(val)
                v.value = val
        if instance.options.verbose:
            print('Loaded variable {} values into instance.'.format(var.name))


def iterate(m, iterate_modules, depth=0):
    """Iterate through all modules listed in the iterate_list (usually iterate.txt),
    if any. If there is no iterate_list, then this will just solve the model once.

    If it exists, the iterate_list contains one row per level of iteration,
    and each row contains a list of modules to test for iteration at that level
    (these can be separated with commas, spaces or tabs).
    The model will run through the levels like nested loops, running the lowest level
    till it converges, then advancing the next higher level by one step, then running the
    lowest level to convergence/completion again, repeating until all levels are complete.
    During each iteration, the pre_iterate() and post_iterate() functions of each specified
    module (if they exist) will be called before and after solving. When a module is
    converged or completed, its post_iterate() function should return True.
    All modules specified in the iterate_list should also be loaded via the module_list
    or include_module(s) arguments.
    """

    # create or truncate the iteration tree
    if depth == 0:
        m.iteration_node = tuple()

    if depth == len(iterate_modules):
        # asked to converge at the deepest level
        # just preprocess to reflect all changes and then solve
        m.preprocess()
        solve(m)
    else:
        # iterate until converged at the current level

        # note: the modules in iterate_modules were also specified in the model's
        # module list, and have already been loaded, so they are accessible via sys.modules
        # This prepends 'switch_model.' if needed, to be consistent with modules.txt.
        current_modules = [
            sys.modules[module_name if module_name in sys.modules else 'switch_model.' + module_name]
            for module_name in iterate_modules[depth]]

        j = 0
        converged = False
        while not converged:
            # take one step at the current level
            if m.options.max_iter is not None and j >= m.options.max_iter:
                break

            converged = True

            # pre-iterate modules at this level
            m.iteration_number = j
            m.iteration_node = m.iteration_node[:depth] + (j,)
            for module in current_modules:
                converged = iterate_module_func(m, module, 'pre_iterate', converged)

            # converge the deeper-level modules, if any (inner loop)
            iterate(m, iterate_modules, depth=depth+1)

            # post-iterate modules at this level
            m.iteration_number = j      # may have been changed during iterate()
            m.iteration_node = m.iteration_node[:depth] + (j,)
            for module in current_modules:
                converged = iterate_module_func(m, module, 'post_iterate', converged)

            j += 1
        if converged:
            print("Iteration of {ms} was completed after {j} rounds.".format(ms=iterate_modules[depth], j=j))
        else:
            print("Iteration of {ms} was stopped after {j} iterations without convergence.".format(ms=iterate_modules[depth], j=j))
    return

def iterate_module_func(m, module, func, converged):
    """Call function func() in specified module (if available) and use the result to
    adjust model convergence status. If func doesn't exist or returns None, convergence
    status will not be changed."""
    module_converged = None
    iter_func = getattr(module, func, None)
    if iter_func is not None:
        module_converged = iter_func(m)
    if module_converged is None:
        # module is not taking a stand on whether the model has converged
        return converged
    else:
        return converged and module_converged


def define_arguments(argparser):
    """callback function to define model configuration arguments while the model is built"""

    # These flags were already processed, we only re-add them here
    # so that they appear in the help text (switch solve --help)
    add_pre_module_args(argparser)
    add_module_args(argparser)
    add_recommended_args(argparser)

    # iteration options
    argparser.add_argument(
        "--iterate-list", default=None,
        help="Text file with a list of modules to iterate until converged (default is iterate.txt); "
             "each row is one level of iteration, and there can be multiple modules on each row"
    )
    argparser.add_argument(
        "--max-iter", type=int, default=None,
        help="Maximum number of iterations to complete at each level for iterated models"
    )

    # scenario information
    argparser.add_argument(
        "--scenario-name", default="", help="Name of research scenario represented by this model"
    )

    # note: pyomo has a --solver-suffix option but it is not clear
    # whether that does the same thing as --suffix defined here,
    # so we don't reuse the same name.
    argparser.add_argument("--suffixes", "--suffix", nargs="+", action='extend', default=['rc','dual','slack'],
        help="Extra suffixes to add to the model and exchange with the solver (e.g., iis, rc, dual, or slack)")

    # Define solver-related arguments
    # These are a subset of the arguments offered by "pyomo solve --solver=cplex --help"
    argparser.add_argument("--solver", default="glpk",
        help='Name of Pyomo solver to use for the model (default is "glpk")')
    argparser.add_argument("--solver-manager", default="serial",
        help='Name of Pyomo solver manager to use for the model ("neos" to use remote NEOS server)')
    argparser.add_argument("--solver-io", default=None, help="Method for Pyomo to use to communicate with solver")
    # note: pyomo has a --solver-options option but it is not clear
    # whether that does the same thing as --solver-options-string so we don't reuse the same name.
    argparser.add_argument("--solver-options-string", default=None,
        help='A quoted string of options to pass to the model solver. Each option must be of the form option=value. '
            '(e.g., --solver-options-string "mipgap=0.001 primalopt=\'\' advance=2 threads=1")')
    argparser.add_argument("--keepfiles", action='store_true', default=None,
        help="Keep temporary files produced by the solver (may be useful with --symbolic-solver-labels)")
    argparser.add_argument(
        "--stream-output", "--stream-solver", action='store_true', dest="tee", default=None,
        help="Display information from the solver about its progress (usually combined with a suitable --solver-options-string)")
    argparser.add_argument(
        "--no-stream-output", "--no-stream-solver", action='store_false', dest="tee", default=None,
        help="Don't display information from the solver about its progress")
    argparser.add_argument(
        "--symbolic-solver-labels", action='store_true', default=None,
        help='Use symbol names derived from the model when interfacing with the solver. '
            'See "pyomo solve --solver=x --help" for more details.')
    argparser.add_argument("--tempdir", default=None,
        help='The name of a directory to hold temporary files produced by the solver. '
             'This is usually paired with --keepfiles and --symbolic-solver-labels.')
    argparser.add_argument(
        '--retrieve-cplex-mip-duals', default=False, action='store_true',
        help=(
            "Patch Pyomo's solver script for cplex to re-solve and retrieve "
            "dual values for mixed-integer programs."
        )
    )
    argparser.add_argument(
        '--gurobi-find-iis', default=False, action='store_true',
        help='Make Gurobi compute an irreducible inconsistent subsystem (IIS) if the model is found to be infeasible. '
             'The IIS will be writen to outputs\\iis.ilp. Note this flag enables --symbolic-solver-labels since '
             'otherwise debugging would be impossible. To learn more about IIS read: '
             'https://www.gurobi.com/documentation/9.1/refman/py_model_computeiis.html.'
    )

    # NOTE: the following could potentially be made into standard arguments for all models,
    # e.g. by defining them in a define_standard_arguments() function in switch.utilities.py

    # Define input/output options
    # note: --inputs-dir is defined in add_module_args, because it may specify the
    # location of the module list (deprecated)
    # argparser.add_argument("--inputs-dir", default="inputs",
    #     help='Directory containing input files (default is "inputs")')
    argparser.add_argument(
        "--input-alias", "--input-aliases", dest="input_aliases", nargs='+', default=[],
        help='List of input file substitutions, in form of standard_file.csv=alternative_file.csv, '
        'useful for sensitivity studies with different inputs.')
    argparser.add_argument("--outputs-dir", default="outputs",
        help='Directory to write output files (default is "outputs")')

    # General purpose arguments
    argparser.add_argument(
        '--verbose', '-v', dest='verbose', default=False, action='store_true',
        help='Show information about model preparation and solution')
    argparser.add_argument(
        '--quiet', '-q', dest='verbose', action='store_false',
        help="Don't show information about model preparation and solution (cancels --verbose setting)")
    argparser.add_argument(
        '--no-post-solve', default=False, action='store_true',
        help="Don't run post-solve code on the completed model (i.e., reporting functions).")
    argparser.add_argument(
        '--reload-prior-solution', default=False, action='store_true',
        help='Load a previously saved solution; useful for re-running post-solve code or interactively exploring the model (via --interact).')
    argparser.add_argument(
        '--save-solution', default=False, action='store_true',
        help="Save the solution to a pickle file after model is solved to allow for later inspection via --reload-prior-solution.")
    argparser.add_argument(
        '--save-warm-start', default=False, action='store_true',
        help="Save warm_start.pickle to the outputs which allows future runs to warm start from this one."
    )
    argparser.add_argument(
        '--interact', default=False, action='store_true',
        help='Enter interactive shell after solving the instance to enable inspection of the solved model.')
    argparser.add_argument(
        '--enable-breakpoints', default=False, action='store_true',
        help='Break and enter the Python Debugger at key points during the solving process.'
    )
    argparser.add_argument(
        "--sig-figs-output", default=5, type=int,
        help='The number of significant digits to include in the output by default'
    )
    argparser.add_argument(
        "--zero-cutoff-output", default=1e-5, type=float,
        help="If the magnitude of an output value is less than this value, it is rounded to 0."
    )

    argparser.add_argument(
        "--sorted-output", default=False, action='store_true',
        dest='sorted_output',
        help='Write generic variable result values in sorted order')
    argparser.add_argument(
        "--graph", default=False, action='store_true',
        help="Automatically run switch graph after post solve"
    )

    argparser.add_argument(
        "--threads", type=int, default=None,
        help="Number of threads to be used while solving. Currently only supported for Gurobi"
    )

    argparser.add_argument(
        "--warm-start-mip", default=None,
        help="Enables warm start for a Mixed Integer problem by specifying the "
             "path to a previous scenario. Warm starting only works if the solution to the previous solution"
             "is also a feasible (but not necessarily optimal) solution to the current scenario."
    )

    argparser.add_argument(
        "--warm-start", default=None,
        help="Enables warm start for a LP Problem by specifying the path to the previous scenario. Note"
             " that all variables must be the same between the previous and current scenario."
    )


def add_recommended_args(argparser):
    """
    Adds the --recommended and --recommended-debug flags.
    These flags are aliases for a bunch of other existing flags that
    are recommended.
    """
    argparser.add_argument(
        "--recommended", default=False, action='store_true',
<<<<<<< HEAD
        help='Passes a bunch of flags that are the recommended default settings. See solve.py:parse_recommended_args() for default flags.'
=======
        help='Includes several flags that are recommended including --solver gurobi --verbose --stream-output and more. '
             'See parse_recommended_args() in solve.py for the full list of recommended flags.'
    )

    argparser.add_argument(
        "--recommended-fast", default=False, action='store_true',
        help='Equivalent to --recommended however disables crossover during solving. This reduces'
             ' the solve time greatly however may result in less accurate values and may fail to find an optimal'
             ' solution. If you find that the solver returns a suboptimal solution use --recommended.'
>>>>>>> 714e41dd
    )

    argparser.add_argument(
        "--recommended-debug", default=False, action='store_true',
        help='Same as --recommended but adds the flags --keepfiles --tempdir temp --symbolic-solver-labels which are useful when debugging Gurobi.'
    )


def parse_recommended_args(args):
    argparser = _ArgumentParser(add_help=False, allow_abbrev=False)
    add_recommended_args(argparser)
    options = argparser.parse_known_args(args)[0]

    flags_used = options.recommended + options.recommended_fast + options.recommended_debug
    if flags_used > 1:
        raise Exception("Must pick between --recommended-debug, --recommended-fast or --recommended.")
    if flags_used == 0:
        return args

    # Note we don't append but rather prepend so that flags can override the --recommend flags.
    args = [
               '--solver', 'gurobi_aug',  # We use the improved Gurobi solver which will supports warm starting
               '-v',
               '--sorted-output',
               '--stream-output',
               '--log-run',
               '--debug',
               '--graph',
<<<<<<< HEAD
               '--solver-options-string',
               'method=2 BarHomogeneous=1 FeasibilityTol=1e-5 crossover=0'
           ] + args
=======
           ] + args
    solver_options_string = "BarHomogeneous=1 FeasibilityTol=1e-5 method=2"
    if options.recommended_fast:
        solver_options_string += " crossover=0"
    args = ['--solver-options-string', solver_options_string] + args
>>>>>>> 714e41dd
    if options.recommended_debug:
        args = ['--keepfiles', '--tempdir', 'temp', '--symbolic-solver-labels'] + args

    return args


def add_pre_module_args(parser):
    """
    Add arguments needed before any modules are loaded.
    """
    parser.add_argument("--log-run", dest="log_run_to_file", default=False, action="store_true",
                        help="Log output to a file.")
    parser.add_argument("--logs-dir", dest="logs_dir", default="logs",
                        help='Directory containing log files (default is "logs"')
    parser.add_argument("--debug", action="store_true", default=False,
                        help='Automatically start pdb debugger on exceptions')


def parse_pre_module_options(args):
    """
    Parse and return options needed before modules are loaded.
    """
    parser = _ArgumentParser(allow_abbrev=False, add_help=False)
    add_pre_module_args(parser)
    pre_module_args = parser.parse_known_args(args=args)[0]

    return pre_module_args


def get_iteration_list(m):
    # Identify modules to iterate until convergence (if any)
    iterate_list_file = m.options.iterate_list
    if iterate_list_file is None and os.path.exists("iterate.txt"):
        iterate_list_file = "iterate.txt"
    if iterate_list_file is None:
        iterate_modules = []
    else:
        with open(iterate_list_file) as f:
            iterate_rows = f.read().splitlines()
            iterate_rows = [r.strip() for r in iterate_rows]
            iterate_rows = [r for r in iterate_rows if r and not r.startswith("#")]
        # delimit modules at the same level with space(s), tab(s) or comma(s)
        iterate_modules = [re.sub("[ \t,]+", " ", r).split(" ") for r in iterate_rows]
    return iterate_modules

def get_option_file_args(dir='.', extra_args=[]):

    args = []
    # retrieve base arguments from options.txt (if present)
    # note: these can be on multiple lines to ease editing,
    # and lines can be commented out with #
    options_path = os.path.join(dir, "options.txt")
    if os.path.exists(options_path):
        with open(options_path) as f:
            base_options = f.read().splitlines()
        for r in base_options:
            if not r.lstrip().startswith("#"):
                args.extend(shlex.split(r))
    args.extend(extra_args)
    return args

# Generic argument-related code; could potentially be moved to utilities.py
# if we want to make these standard parts of Switch.

def add_extra_suffixes(model):
    """
    Add any suffix objects requested in the configuration options.
    We assume they will be used for import or export of floating-point values
    note: modules that need suffixes should normally just create them (possibly
    checking whether they already exist first). Then solve() will automatically
    pass them to the solver.
    """
    for suffix in model.options.suffixes:
        if not hasattr(model, suffix):
            setattr(model, suffix, Suffix(direction=Suffix.IMPORT_EXPORT))


def solve(model):
    if hasattr(model, "solver"):
        solver = model.solver
        solver_manager = model.solver_manager
    else:
        # Create a solver object the first time in. We don't do this until a solve is
        # requested, because sometimes a different solve function may be used,
        # with its own solver object (e.g., with runph or a parallel solver server).
        # In those cases, we don't want to go through the expense of creating an
        # unused solver object, or get errors if the solver options are invalid.
        #
        # Note previously solver was saved in model however this is very memory inefficient.
        solver = SolverFactory(model.options.solver, solver_io=model.options.solver_io)

        # If this option is enabled, gurobi will output an IIS to outputs\iis.ilp.
        if model.options.gurobi_find_iis:
            # Enable symbolic labels since otherwise we can't debug the .ilp file.
            model.options.symbolic_solver_labels = True

            # If no string is passed make the string empty so we can add to it
            if model.options.solver_options_string is None:
                model.options.solver_options_string = ""

            # Add to the solver options 'ResultFile=iis.ilp'
            # https://stackoverflow.com/a/51994135/5864903
            iis_file_path = os.path.join(model.options.outputs_dir, "iis.ilp")
            model.options.solver_options_string += " ResultFile={}".format(iis_file_path)

        if model.options.threads:
            # If no string is passed make the string empty so we can add to it
            if model.options.solver_options_string is None:
                model.options.solver_options_string = ""

            model.options.solver_options_string += f" Threads={model.options.threads}"

        solver_manager = SolverManagerFactory(model.options.solver_manager)

    # get solver arguments
    solver_args = dict(
        options_string=model.options.solver_options_string,
        keepfiles=model.options.keepfiles,
        tee=model.options.tee,
        symbolic_solver_labels=model.options.symbolic_solver_labels,
        save_results=model.options.save_solution if isinstance(solver, DirectOrPersistentSolver) else None,
    )

    if model.options.warm_start_mip is not None:
        solver_args["warmstart"] = True

    if model.options.warm_start is not None:
        if model.options.solver != "gurobi_aug":
            raise NotImplementedError("Warm start functionality requires --solver gurobi_aug")
        solver_args["warmstart"] = True
        solver_args["read_warm_start"] = os.path.join(model.options.warm_start, "outputs", "warm_start.pickle")

    if model.options.save_warm_start:
        if model.options.solver != "gurobi_aug":
            raise NotImplementedError("Warm start functionality requires --solver gurobi_aug")
        solver_args["write_warm_start"] = os.path.join("outputs", "warm_start.pickle")

    # drop all the unspecified options
    solver_args = {k: v for (k, v) in solver_args.items() if v is not None}

    # Automatically send all defined suffixes to the solver
    solver_args["suffixes"] = [
        c.name for c in model.component_objects(ctype=Suffix)
    ]

    # note: the next few lines are faster than the line above, but seem risky:
    # i = m._ctypes.get(Suffix, [None])[0]
    # solver_args["suffixes"] = []
    # while i is not None:
    #     c, i = m._decl_order[i]
    #     solver_args[suffixes].append(c.name)

    # patch Pyomo to retrieve MIP duals from cplex if needed
    if model.options.retrieve_cplex_mip_duals:
        retrieve_cplex_mip_duals()

    # solve the model
    if model.options.verbose:
        timer = StepTimer()
        print("Solving model...")

    if model.options.tempdir is not None:
        if not os.path.exists(model.options.tempdir):
            os.makedirs(model.options.tempdir)

        # from https://pyomo.readthedocs.io/en/stable/working_models.html#changing-the-temporary-directory
        from pyomo.common.tempfiles import TempfileManager
        TempfileManager.tempdir = model.options.tempdir

    # Cleanup memory before entering solver to use up as little memory as possible.
    gc.collect()
    results = solver_manager.solve(model, opt=solver, **solver_args)

    if model.options.verbose:
        print(f"Solved model. Total time spent in solver: {timer.step_time_as_str()}.")

    if model.options.enable_breakpoints:
        print("Breaking after solving model. See "
              "https://docs.python.org/3/library/pdb.html for instructions on using pdb.")
        breakpoint()

    solver_status = results.solver.status
    solver_message = results.solver.message
    termination_condition = results.solver.termination_condition
    solution_status = model.solutions[-1].status if len(model.solutions) != 0 else None

    if solver_status != SolverStatus.ok or termination_condition != TerminationCondition.optimal:
        warn(
<<<<<<< HEAD
            f"Solver terminated with status '{results.solver.status}' and termination condition"
            f" {results.solver.termination_condition}. Press 'c' to continue running post-solve anyways."
=======
            f"Solver termination status is not 'ok' or not 'optimal':\n"
            f"\t- Termination condition: {termination_condition}\n"
            f"\t- Solver status: {solver_status}\n"
            f"\t- Solver message: {solver_message}\n"
            f"\t- Solution status: {solution_status}"
>>>>>>> 714e41dd
        )
        breakpoint()

        if solution_status == SolutionStatus.feasible and solver_status == SolverStatus.warning:
            print("If you used --recommended-fast, you might want to try using just --recommended.")

        if query_yes_no("Do you want to abort and exit?", default=None):
            raise SystemExit()

    if model.options.verbose:
        print(f"\nOptimization termination condition was {termination_condition}.")
        if str(solver_message) != '<undefined>':
            print(f'Solver message: {solver_message}')
        print("")

    if model.options.save_solution:
        if model.options.verbose:
            timer.step_time()  # restart counter for next step
        save_results(model, model.options.outputs_dir)
        if model.options.verbose:
            print(f'Saved results in {timer.step_time_as_str()}.')

    # Save memory by not storing the solutions
    del model.solutions
    del results

def retrieve_cplex_mip_duals():
    """patch Pyomo's solver to retrieve duals and reduced costs for MIPs
    from cplex lp solver. (This could be made permanent in
    pyomo.solvers.plugins.solvers.CPLEX.create_command_line)."""
    from pyomo.solvers.plugins.solvers.CPLEX import CPLEXSHELL
    old_create_command_line = CPLEXSHELL.create_command_line
    def new_create_command_line(*args, **kwargs):
        # call original command
        command = old_create_command_line(*args, **kwargs)
        # alter script
        if hasattr(command, 'script') and 'optimize\n' in command.script:
            command.script = command.script.replace(
                'optimize\n',
                'optimize\nchange problem fix\noptimize\n'
                # see http://www-01.ibm.com/support/docview.wss?uid=swg21399941
                # and http://www-01.ibm.com/support/docview.wss?uid=swg21400009
            )
            print("changed CPLEX solve script to the following:")
            print(command.script)
        else:
            print (
                "Unable to patch CPLEX solver script to retrieve duals "
                "for MIP problems"
            )
        return command
    new_create_command_line.is_patched = True
    if not getattr(CPLEXSHELL.create_command_line, 'is_patched', False):
        CPLEXSHELL.create_command_line = new_create_command_line

def save_results(instance, outdir):
    """
    Save model solution for later reuse.

    Note that this pickles a solver results object because the instance itself
    cannot be pickled -- see
    https://stackoverflow.com/questions/39941520/pyomo-ipopt-does-not-return-solution
    """
    # First, save the full solution data to the results object, because recent
    # versions of Pyomo only store execution metadata there by default.
    instance.solutions.store_to(instance.last_results)
    with open(os.path.join(outdir, 'results.pickle'), 'wb') as fh:
        pickle.dump(instance.last_results, fh, protocol=-1)
    # remove the solution from the results object, to minimize long-term memory use
    instance.last_results.solution.clear()


###############

if __name__ == "__main__":
    main()<|MERGE_RESOLUTION|>--- conflicted
+++ resolved
@@ -626,9 +626,6 @@
     """
     argparser.add_argument(
         "--recommended", default=False, action='store_true',
-<<<<<<< HEAD
-        help='Passes a bunch of flags that are the recommended default settings. See solve.py:parse_recommended_args() for default flags.'
-=======
         help='Includes several flags that are recommended including --solver gurobi --verbose --stream-output and more. '
              'See parse_recommended_args() in solve.py for the full list of recommended flags.'
     )
@@ -638,7 +635,6 @@
         help='Equivalent to --recommended however disables crossover during solving. This reduces'
              ' the solve time greatly however may result in less accurate values and may fail to find an optimal'
              ' solution. If you find that the solver returns a suboptimal solution use --recommended.'
->>>>>>> 714e41dd
     )
 
     argparser.add_argument(
@@ -667,17 +663,11 @@
                '--log-run',
                '--debug',
                '--graph',
-<<<<<<< HEAD
-               '--solver-options-string',
-               'method=2 BarHomogeneous=1 FeasibilityTol=1e-5 crossover=0'
-           ] + args
-=======
            ] + args
     solver_options_string = "BarHomogeneous=1 FeasibilityTol=1e-5 method=2"
     if options.recommended_fast:
         solver_options_string += " crossover=0"
     args = ['--solver-options-string', solver_options_string] + args
->>>>>>> 714e41dd
     if options.recommended_debug:
         args = ['--keepfiles', '--tempdir', 'temp', '--symbolic-solver-labels'] + args
 
@@ -866,18 +856,12 @@
 
     if solver_status != SolverStatus.ok or termination_condition != TerminationCondition.optimal:
         warn(
-<<<<<<< HEAD
-            f"Solver terminated with status '{results.solver.status}' and termination condition"
-            f" {results.solver.termination_condition}. Press 'c' to continue running post-solve anyways."
-=======
             f"Solver termination status is not 'ok' or not 'optimal':\n"
             f"\t- Termination condition: {termination_condition}\n"
             f"\t- Solver status: {solver_status}\n"
             f"\t- Solver message: {solver_message}\n"
             f"\t- Solution status: {solution_status}"
->>>>>>> 714e41dd
         )
-        breakpoint()
 
         if solution_status == SolutionStatus.feasible and solver_status == SolverStatus.warning:
             print("If you used --recommended-fast, you might want to try using just --recommended.")
