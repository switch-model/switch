--- conflicted
+++ resolved
@@ -7,11 +7,7 @@
 from pyomo.opt import SolverFactory, SolverStatus, TerminationCondition
 import pyomo.version
 
-<<<<<<< HEAD
-import sys, os, shlex, re, inspect, textwrap, types, pickle, gc
-=======
-import sys, os, shlex, re, inspect, textwrap, types, pickle, traceback
->>>>>>> a8c441b5
+import sys, os, shlex, re, inspect, textwrap, types, pickle, traceback, gc
 
 import switch_model
 from switch_model.utilities import (
