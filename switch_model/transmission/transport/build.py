--- conflicted
+++ resolved
@@ -167,7 +167,7 @@
             (m.trans_lz1[tx], m.trans_lz2[tx]) for tx in m.TRANSMISSION_LINES
         ])
         reverse_paths = set([
-            (m.trans_lz2[tx], m.trans_lz1[tx]) for tx in m.TRANSMISSION_LINES            
+            (m.trans_lz2[tx], m.trans_lz1[tx]) for tx in m.TRANSMISSION_LINES
         ])
         overlap = forward_paths.intersection(reverse_paths)
         if overlap:
@@ -314,16 +314,7 @@
     )
     switch_data.load_aug(
         filename=os.path.join(inputs_dir, 'trans_params.csv'),
-<<<<<<< HEAD
         optional=True,
-=======
-        optional=True, auto_select=True,
-        optional_params=(
-            'trans_capital_cost_per_mw_km',
-            'trans_lifetime_yrs',
-            'trans_fixed_om_fraction'
-        ),
->>>>>>> 95c9d0f4
         param=(
             mod.trans_capital_cost_per_mw_km,
             mod.trans_lifetime_yrs,
