# Copyright (c) 2015-2019 The Switch Authors. All rights reserved.
# Licensed under the Apache License, Version 2.0, which is in the LICENSE file.

"""
Utility functions for Switch.
"""
from __future__ import print_function

import os, types, importlib, re, sys, argparse, time, datetime
import __main__ as main
from pyomo.environ import *
import pyomo.opt

# Define string_types (same as six.string_types). This is useful for
# distinguishing between strings and other iterables.
try:
    # Python 2
    string_types = (basestring,)
except NameError:
    # Python 3
    string_types = (str,)

# Check whether this is an interactive session (determined by whether
# __main__ has a __file__ attribute). Scripts can check this value to
# determine what level of output to display.
interactive_session = not hasattr(main, '__file__')

def define_AbstractModel(*module_list, **kwargs):
    # stub to provide old functionality as we move to a simpler calling convention
    args = kwargs.get("args", sys.argv[1:])
    return create_model(module_list, args)

def create_model(module_list=None, args=sys.argv[1:]):
    """

    Construct a Pyomo AbstractModel using the Switch modules or packages
    in the given list and return the model. The following utility methods
    are attached to the model as class methods to simplify their use:
    min_data_check(), load_inputs(), pre_solve(), post_solve().

    This is implemented as calling the following functions for each module
    that has them defined:

    define_dynamic_lists(model): Add lists to the model that other modules can
    register with. Used for power balance equations, cost components of the
    objective function, etc.

    define_components(model): Add components to the model object (parameters,
    sets, decisions variables, expressions, and/or constraints). Also register
    with relevant dynamic_lists.

    define_dynamic_components(model): Add dynamic components to the model that
    depend on the contents of dyanmics lists. Power balance constraints and
    the objective function are defined in this manner.

    See financials and balancing.load_zones for examples of dynamic definitions.

    All modules can request access to command line parameters and set their
    default values for those options. If this codebase is being used more like
    a library than a stand-alone executable, this behavior can cause problems.
    For example, running this model with PySP's runph tool will cause errors
    where a runph argument such as --instance-directory is unknown to the
    switch modules, so parse_args() generates an error. This behavior can be
    avoided calling this function with an empty list for args:
    create_model(module_list, args=[])

    """
    model = AbstractModel()

    # Load modules
    if module_list is None:
        import switch_model.solve
        module_list = switch_model.solve.get_module_list(args)
    model.module_list = module_list
    for m in module_list:
        importlib.import_module(m)

    # Bind utility functions to the model as class objects
    # Should we be formally extending their class instead?
    _add_min_data_check(model)
    model.has_discrete_variables = types.MethodType(has_discrete_variables, model)
    model.get_modules = types.MethodType(get_modules, model)
    model.load_inputs = types.MethodType(load_inputs, model)
    model.pre_solve = types.MethodType(pre_solve, model)
    model.post_solve = types.MethodType(post_solve, model)

    # Define and parse model configuration options
    argparser = _ArgumentParser(allow_abbrev=False)
    for module in model.get_modules():
        if hasattr(module, 'define_arguments'):
            module.define_arguments(argparser)
    model.options = argparser.parse_args(args)

    # Define model components
    for module in model.get_modules():
        if hasattr(module, 'define_dynamic_lists'):
            module.define_dynamic_lists(model)
    for module in model.get_modules():
        if hasattr(module, 'define_components'):
            module.define_components(model)
    for module in model.get_modules():
        if hasattr(module, 'define_dynamic_components'):
            module.define_dynamic_components(model)

    return model


def get_modules(model):
    """ Return a list of loaded module objects for this model. """
    for m in model.module_list:
        yield sys.modules[m]


def make_iterable(item):
    """Return an iterable for the one or more items passed."""
    if isinstance(item, string_types):
        i = iter([item])
    else:
        try:
            # check if it's iterable
            i = iter(item)
        except TypeError:
            i = iter([item])
    return i

class StepTimer(object):
    """
    Keep track of elapsed time for steps of a process.
    Use timer = StepTimer() to create a timer, then retrieve elapsed time and/or
    reset the timer at each step by calling timer.step_time()
    """
    def __init__(self):
        self.start_time = time.time()
    def step_time(self):
        """
        Reset timer to current time and return time elapsed since last step.
        """
        last_start = self.start_time
        self.start_time = now = time.time()
        return now - last_start

def load_inputs(model, inputs_dir=None, attach_data_portal=True):
    """
    Load input data for an AbstractModel using the modules in the given
    list and return a model instance. This is implemented as calling the
    load_inputs() function of each module, if the module has that function.
    """
    if inputs_dir is None:
        inputs_dir = getattr(model.options, "inputs_dir", "inputs")

    # Load data; add a fancier load function to the data portal
    timer = StepTimer()
    data = DataPortal(model=model)
    data.load_aug = types.MethodType(load_aug, data)
    for module in model.get_modules():
        if hasattr(module, 'load_inputs'):
            module.load_inputs(model, data, inputs_dir)
    if model.options.verbose:
        print("Data read in {:.2f} s.\n".format(timer.step_time()))

    # At some point, pyomo deprecated 'create' in favor of 'create_instance'.
    # Determine which option is available and use that.
    if hasattr(model, 'create_instance'):
        instance = model.create_instance(data)
    else:
        instance = model.create(data)
    if model.options.verbose:
        print("Instance created from data in {:.2f} s.\n".format(timer.step_time()))

    if attach_data_portal:
        instance.DataPortal = data
    return instance


def save_inputs_as_dat(model, instance, save_path="inputs/complete_inputs.dat",
    exclude=[], sorted_output=False):
    """
    Save input data to a .dat file for use with PySP or other command line
    tools that have not been fully integrated with DataPortal.
    SYNOPSIS:
        save_inputs_as_dat(model, instance, save_path)
    """
    # helper function to convert values to strings,
    # putting quotes around values that start as strings
    quote_str = lambda v: '"{}"'.format(v) if isinstance(v, string_types) else '{}'.format(str(v))
    # helper function to create delimited lists from single items or iterables of any data type
    from switch_model.reporting import make_iterable
    join_space = lambda items: ' '.join(map(str, make_iterable(items)))  # space-separated list
    join_comma = lambda items: ','.join(map(str, make_iterable(items)))  # comma-separated list

    with open(save_path, "w") as f:
        for component_name in instance.DataPortal.data():
            if component_name in exclude:
                continue    # don't write data for components in exclude list
                            # (they're in scenario-specific files)
            component = getattr(model, component_name)
            comp_class = type(component).__name__
            component_data = instance.DataPortal.data(name=component_name)
            if comp_class == 'SimpleSet' or comp_class == 'OrderedSimpleSet':
                f.write(
                    "set {} := {};\n"
                    .format(component_name, join_space(component_data))
                )
            elif comp_class == 'IndexedParam':
                if component_data:  # omit components for which no data were provided
                    f.write("param {} := \n".format(component_name))
                    for key, value in (
                        sorted(iteritems(component_data))
                        if sorted_output
                        else iteritems(component_data)
                    ):
                        f.write(" {} {}\n".format(join_space(key), quote_str(value)))
                    f.write(";\n")
            elif comp_class == 'SimpleParam':
                f.write("param {} := {};\n".format(component_name, component_data))
            elif comp_class == 'IndexedSet':
                for key, vals in iteritems(component_data):
                    f.write(
                        "set {}[{}] := {};\n"
                        .format(component_name, join_comma(key), join_space(vals))
                    )
            else:
                raise ValueError(
                    "Error! Component type {} not recognized for model element '{}'.".
                    format(comp_class, component_name))

def pre_solve(instance, outputs_dir=None):
    """
    Call pre-solve function (if present) in all modules used to compose this model.
    This function can be used to adjust the instance after it is created and before it is solved.
    """
    for module in instance.get_modules():
        if hasattr(module, 'pre_solve'):
            module.pre_solve(instance)

def post_solve(instance, outputs_dir=None):
    """
    Call post-solve function (if present) in all modules used to compose this model.
    This function can be used to report or save results from the solved model.
    """
    if outputs_dir is None:
        outputs_dir = getattr(instance.options, "outputs_dir", "outputs")
    if not os.path.exists(outputs_dir):
        os.makedirs(outputs_dir)

    # TODO: implement a check to call post solve functions only if
    # solver termination condition is not 'infeasible' or 'unknown'
    # (the latter may occur when there are problems with licenses, etc)

    for module in instance.get_modules():
        if hasattr(module, 'post_solve'):
            module.post_solve(instance, outputs_dir)


def min_data_check(model, *mandatory_model_components):
    """

    This function checks that an instance of Pyomo abstract model has
    mandatory components defined. If a user attempts to create an
    instance without defining all of the necessary data, this will
    produce fatal errors with clear messages stating specifically what
    components have missing data. This function is attached to an
    abstract model by the _add_min_data_check() function. See
    _add_min_data_check() documentation for usage examples.

    Without this check, I would get fatal errors if I forgot to specify data
    for a component that didn't have a default value, but the error message
    was obscure and gave me a line number with the first snippet of code
    that tried to reference the component with missing data. It took me a
    little bit of time to figure out what was causing that failure, and I'm
    a skilled programmer. I would like this model to be accessible to non-
    programmers as well, so I felt it was important to use the BuildCheck
    Pyomo function to validate data during construction of a model instance.

    I found that BuildCheck's message listed the name of the check that
    failed, but did not provide mechanisms for printing a specific error
    message. I tried printing to the screen, but that output tended to be
    obscured or hidden. I've settled on raising a ValueError for now with a
    clear and specific message. I could also use logging.error() or related
    logger methods, and rely on BuildCheck to throw an error, but I've
    already implemented this, and those other methods don't offer any clear
    advantages that I can see.

    """
    model.__num_min_data_checks += 1
    new_data_check_name = "min_data_check_" + str(model.__num_min_data_checks)
    setattr(model, new_data_check_name, BuildCheck(
        rule=lambda m: check_mandatory_components(
            m, *mandatory_model_components)))


def _add_min_data_check(model):
    """
    Bind the min_data_check() method to an instance of a Pyomo AbstractModel
    object if it has not already been added. Also add a counter to keep
    track of what to name the next check that is added.
<<<<<<< HEAD
=======

    >>> from switch_model.utilities import _add_min_data_check
    >>> mod = AbstractModel()
    >>> _add_min_data_check(mod)
    >>> mod.set_A = Set(initialize=[1,2])
    >>> mod.paramA_full = Param(mod.set_A, initialize={1:'a',2:'b'})
    >>> mod.paramA_empty = Param(mod.set_A)
    >>> mod.min_data_check('set_A', 'paramA_full')
    >>> if hasattr(mod, 'create_instance'):
    ...     instance_pass = mod.create_instance()
    ... else:
    ...     instance_pass = mod.create()
    >>> mod.min_data_check('set_A', 'paramA_empty')
    >>> try:
    ...     if hasattr(mod, 'create_instance'):
    ...         instance_fail = mod.create_instance()
    ...     else:
    ...         instance_fail = mod.create()
    ... except ValueError as e:
    ...     print e  # doctest: +NORMALIZE_WHITESPACE
    ERROR: Constructing component 'min_data_check_2' from data=None failed:
        ValueError: Values are not provided for every element of the mandatory
        parameter 'paramA_empty'. Missing data for 2 values, including: [1, 2]
    Values are not provided for every element of the mandatory parameter
    'paramA_empty'. Missing data for 2 values, including: [1, 2]

>>>>>>> e7670e04
    """
    if getattr(model, 'min_data_check', None) is None:
        model.__num_min_data_checks = 0
        model.min_data_check = types.MethodType(min_data_check, model)


def has_discrete_variables(model):
    all_elements = lambda v: v.itervalues() if v.is_indexed() else [v]
    return any(
        v.is_binary() or v.is_integer()
        for variable in model.component_objects(Var, active=True)
        for v in all_elements(variable)
    )

def check_mandatory_components(model, *mandatory_model_components):
    """
    Checks whether mandatory elements of a Pyomo model are populated,
    and returns a clear error message if they don't exist.

    Typically, this method is not used directly. Instead, the
    min_data_check() method will set up a BuildCheck that uses this
    function.

    If an argument is a set, it must have non-zero length.

    If an argument is an indexed parameter, it must have a value for
    every index in the indexed set. Do not use this for indexed params
    that have default values. If the set indexing a param is not
    mandatory and is empty, then the indexed parameter may be empty as
    well.

    If an argument is a simple parameter, it must have a value.

    This does not work with indexed sets.
<<<<<<< HEAD
=======

    EXAMPLE:
    >>> from pyomo.environ import *
    >>> import switch_model.utilities as utilities
    >>> mod = ConcreteModel()
    >>> mod.set_A = Set(initialize=[1,2])
    >>> mod.paramA_full = Param(mod.set_A, initialize={1:'a',2:'b'})
    >>> mod.paramA_empty = Param(mod.set_A)
    >>> mod.set_B = Set()
    >>> mod.paramB_empty = Param(mod.set_B)
    >>> mod.paramC = Param(initialize=1)
    >>> mod.paramD = Param()
    >>> utilities.check_mandatory_components(mod, 'set_A', 'paramA_full')
    True
    >>> utilities.check_mandatory_components(mod, 'paramB_empty')
    True
    >>> utilities.check_mandatory_components(mod, 'paramC')
    True
    >>> utilities.check_mandatory_components(\
        mod, 'set_A', 'paramA_empty') # doctest: +NORMALIZE_WHITESPACE
    Traceback (most recent call last):
        ...
    ValueError: Values are not provided for every element of the mandatory
    parameter 'paramA_empty'. Missing data for 2 values, including: [1, 2]
    >>> utilities.check_mandatory_components(mod, 'set_A', 'set_B')
    Traceback (most recent call last):
        ...
    ValueError: No data is defined for the mandatory set 'set_B'.
    >>> utilities.check_mandatory_components(mod, 'paramC', 'paramD')
    Traceback (most recent call last):
        ...
    ValueError: Value not provided for mandatory parameter 'paramD'

    # Demonstration of incorporating this function into Pyomo's BuildCheck()
    >>> mod.min_dat_pass = BuildCheck(\
            rule=lambda m: utilities.check_mandatory_components(\
                m, 'set_A', 'paramA_full','paramB_empty', 'paramC'))
>>>>>>> e7670e04
    """

    for component_name in mandatory_model_components:
        obj = getattr(model, component_name)
        o_class = type(obj).__name__
        if o_class == 'SimpleSet' or o_class == 'OrderedSimpleSet':
            if len(obj) == 0:
                raise ValueError(
                    "No data is defined for the mandatory set '{}'.".
                    format(component_name))
        elif o_class == 'IndexedParam':
            if len(obj) != len(obj._index):
<<<<<<< HEAD
                missing_index_elements = [v for v in set(obj._index) - set( obj.sparse_keys())]
                raise ValueError(
                    "Values are not provided for every element of the "
                    "mandatory parameter '{}'. "
                    "Missing data for {} values, including: {}"
                    .format(component_name, len(missing_index_elements), missing_index_elements[:10])
                )
=======
            	missing_index_elements = [v for v in set(obj._index) - set( obj.sparse_keys())]
                raise ValueError(
                    ("Values are not provided for every element of the "
                     "mandatory parameter '{}'. "
                     "Missing data for {} values, including: {}"
                    ).format(component_name, len(missing_index_elements), missing_index_elements[:10]))
>>>>>>> e7670e04
        elif o_class == 'IndexedSet':
            if len(obj) != len(obj._index):
                raise ValueError(
                    ("Sets are not defined for every index of " +
                     "the mandatory indexed set '{}'").format(component_name))
        elif o_class == 'SimpleParam':
            if obj.value is None:
                raise ValueError(
                    "Value not provided for mandatory parameter '{}'".
                    format(component_name))
        else:
            raise ValueError(
                "Error! Object type {} not recognized for model element '{}'.".
                format(o_class, component_name))
    return True


class InputError(Exception):
    """Exception raised for errors in the input.

    Attributes:
        expression -- input expression in which the error occurred
        message -- explanation of the error
    """

    def __init__(self, value):
        self.value = value

    def __str__(self):
        return repr(self.value)


def load_aug(switch_data, optional=False, auto_select=False,
             optional_params=[], **kwds):
    """
    This is a wrapper for the DataPortal object that accepts additional
    keywords. This currently supports a flag for the file being optional.
    The name load_aug() is not great and may be changed.
    """
    # TODO:
    # Allow user to specify filename when defining parameters and sets.
    # Also allow user to specify the name(s) of the column(s) in each set.
    # Then use those automatically to pull data from the right file (and to
    # write correct index column names in the generic output files).
    # This will simplify code and ease comprehension (user can see
    # immediately where the data come from for each component). This can
    # also support auto-documenting of parameters and input files.

    path = kwds['filename']
    # Skip if the file is missing
    if optional and not os.path.isfile(path):
        return
    # If this is a .dat file, then skip the rest of this fancy business; we'll
    # only check if the file is missing and optional for .csv files.
    filename, extension = os.path.splitext(path)
    if extension == '.dat':
        switch_data.load(**kwds)
        return

    # copy the optional_params to avoid side-effects when the list is altered below
    optional_params=list(optional_params)
    # Parse header and first row
    with open(path) as infile:
        headers_line = infile.readline()
        second_line = infile.readline()
    file_is_empty = (headers_line == '')
    file_has_no_data_rows = (second_line == '')
    suffix = path.split('.')[-1]
    if suffix in {'tab', 'tsv'}:
        separator = '\t'
    elif suffix == 'csv':
        separator = ','
    else:
        raise switch_model.utilities.InputError('Unrecognized file type for input file {}'.format(path))
    # TODO: parse this more formally, e.g. using csv module
    headers = headers_line.strip().split(separator)
    # Skip if the file is empty.
    if optional and file_is_empty:
        return
    # Try to get a list of parameters. If param was given as a
    # singleton or a tuple, make it into a list that can be edited.
    params = []
    if 'param' in kwds:
        # Tuple -> list
        if isinstance(kwds['param'], tuple):
            kwds['param'] = list(kwds['param'])
        # Singleton -> list
        elif not isinstance(kwds['param'], list):
            kwds['param'] = [kwds['param']]
        params = kwds['param']
    # optional_params may include Param objects instead of names. In
    # those cases, convert objects to names.
    for (i, p) in enumerate(optional_params):
        if not isinstance(p, string_types):
            optional_params[i] = p.name
    # Expand the list optional parameters to include any parameter that
    # has default() defined. I need to allow an explicit list of default
    # parameters to support optional parameters like gen_unit_size which
    # don't have default value because it is undefined for generators
    # for which it does not apply.
    for p in params:
        if p.default() is not None:
            optional_params.append(p.name)
    # How many index columns do we expect?
    # Grab the dimensionality of the index param if it was provided.
    if 'index' in kwds:
        num_indexes = kwds['index'].dimen
    # Next try the first parameter's index.
    elif len(params) > 0:
        try:
            num_indexes = params[0].index_set().dimen
        except (ValueError, AttributeError):
            num_indexes = 0
    # Default to 0 if both methods failed.
    else:
        num_indexes = 0
    # Make a select list if requested. Assume the left-most columns are
    # indexes and that other columns are named after their parameters.
    # Maybe this could be extended to use a standard prefix for each data file?
    # e.g., things related to regional fuel market supply tiers (indexed by RFM_SUPPLY_TIER)
    # could all get the prefix "rfm_supply_tier_". Then they could get shorter names
    # within the file (e.g., "cost" and "limit"). We could also require the data file
    # to be called "rfm_supply_tier.csv" for greater consistency/predictability.
    if auto_select:
        if 'select' in kwds:
            raise InputError('You may not specify a select parameter if ' +
                             'auto_select is set to True.')
        kwds['select'] = headers[0:num_indexes]
        kwds['select'].extend([p.name for p in params])
    # Check to see if expected column names are in the file. If a column
    # name is missing and its parameter is optional, then drop it from
    # the select & param lists.
    if 'select' in kwds:
        if isinstance(kwds['select'], tuple):
            kwds['select'] = list(kwds['select'])
        del_items = []
        for (i, col) in enumerate(kwds['select']):
            p_i = i - num_indexes
            if col not in headers:
                if(len(params) > p_i >= 0 and
                   params[p_i].name in optional_params):
                    del_items.append((i, p_i))
                else:
                    raise InputError(
                        'Column {} not found in file {}.'
                        .format(col, path))
        # When deleting entries from select & param lists, go from last
        # to first so that the indexes won't get messed up as we go.
        del_items.sort(reverse=True)
        for (i, p_i) in del_items:
            del kwds['select'][i]
            del kwds['param'][p_i]

    if optional and file_has_no_data_rows:
        # Skip the file.  Note that we are only doing this after having
        # validated the file's column headings.
        return
    # All done with cleaning optional bits. Pass the updated arguments
    # into the DataPortal.load() function.
    switch_data.load(**kwds)


# Define an argument parser that accepts the allow_abbrev flag to
# prevent partial matches, even on versions of Python before 3.5.
# See https://bugs.python.org/issue14910
# This is needed because the parser may sometimes be called with only a subset
# of the eventual argument list (e.g., to parse module-related arguments before
# loading the modules and adding their arguments to the list), and without this
# flag, the parser could match arguments that are meant to be used later
# (It's not likely, but for example if the user specifies a flag "--exclude",
# which will be consumed by one of their modules, the default parser would
# match that to "--exclude-modules" during the early, partial parse.)
if sys.version_info >= (3, 5):
    _ArgumentParserAllowAbbrev = argparse.ArgumentParser
else:
    # patch ArgumentParser to accept the allow_abbrev flag
    # (works on Python 2.7 and maybe others)
    class _ArgumentParserAllowAbbrev(argparse.ArgumentParser):
        def __init__(self, *args, **kwargs):
            if not kwargs.get("allow_abbrev", True):
                if hasattr(self, "_get_option_tuples"):
                    # force self._get_option_tuples to return an empty list (of partial matches)
                    # see https://bugs.python.org/issue14910#msg204678
                    def new_get_option_tuples(self, option_string):
                        return []
                    self._get_option_tuples = types.MethodType(new_get_option_tuples, self)
                else:
                    raise RuntimeError(
                        "Incompatible argparse module detected. This software requires "
                        "Python 3.5 or later, or an earlier version of argparse that defines "
                        "ArgumentParser._get_option_tuples()"
                    )
            # consume the allow_abbrev argument if present
            kwargs.pop("allow_abbrev", None)
            return argparse.ArgumentParser.__init__(self, *args, **kwargs)

class ExtendAction(argparse.Action):
    """Create or extend list with the provided items"""
    # from https://stackoverflow.com/a/41153081/3830997
    def __call__(self, parser, namespace, values, option_string=None):
        items = getattr(namespace, self.dest) or []
        items.extend(values)
        setattr(namespace, self.dest, items)

class IncludeAction(argparse.Action):
    """Flag the specified items for inclusion in the model"""
    def __call__(self, parser, namespace, values, option_string=None):
        items = getattr(namespace, self.dest) or []
        items.append(('include', values))
        setattr(namespace, self.dest, items)
class ExcludeAction(argparse.Action):
    """Flag the specified items for exclusion from the model"""
    def __call__(self, parser, namespace, values, option_string=None):
        items = getattr(namespace, self.dest) or []
        items.append(('exclude', values))
        setattr(namespace, self.dest, items)

# Test whether we need to issue warnings about the Python parsing bug.
# (applies to at least Python 2.7.11 and 3.6.2)
# This bug messes up solve-scenarios if the user specifies
# --scenario x --solver-options-string="a=b c=d"
test_parser = argparse.ArgumentParser()
test_parser.add_argument('--arg1', nargs='+', default=[])
bad_equal_parser = (
    len(test_parser.parse_known_args(['--arg1', 'a', '--arg2=a=1 b=2'])[1])
    == 0
)

# TODO: merge the _ArgumentParserAllowAbbrev code into this class
class _ArgumentParser(_ArgumentParserAllowAbbrev):
    """
    Custom version of ArgumentParser:
    - warns about a bug in standard Python ArgumentParser for --arg="some words"
    - allows use of 'extend', 'include' and 'exclude' actions to accumulate lists
      with multiple calls
    """
    def __init__(self, *args, **kwargs):
        super(_ArgumentParser, self).__init__(*args, **kwargs)
        self.register('action', 'extend', ExtendAction)
        self.register('action', 'include', IncludeAction)
        self.register('action', 'exclude', ExcludeAction)

    def parse_known_args(self, args=None, namespace=None):
        # parse_known_args parses arguments like --list-arg a b --other-arg="something with space"
        # as list_arg=['a', 'b', '--other-arg="something with space"'].
        # See https://bugs.python.org/issue34390.
        # We issue a warning to avoid this.
        if bad_equal_parser and args is not None:
            for a in args:
                if a.startswith('--') and '=' in a:
                    print(
                        "Warning: argument '{}' may be parsed incorrectly. It is "
                        "safer to use ' ' instead of '=' as a separator."
                        .format(a)
                    )
                    time.sleep(2)  # give users a chance to see it
        return super(_ArgumentParser, self).parse_known_args(args, namespace)


def approx_equal(a, b, tolerance=0.01):
    return abs(a-b) <= (abs(a) + abs(b)) / 2.0 * tolerance


def default_solver():
    return pyomo.opt.SolverFactory('glpk')

def warn(message):
    """
    Send warning message to sys.stderr.
    Unlike warnings.warn, this does not add the current line of code to the message.
    """
    sys.stderr.write("WARNING: " + message + '\n')

class TeeStream(object):
    """
    Virtual stream that writes output to both stream1 and stream2. Attributes
    of stream1 will be reported to callers if needed. For example, specifying
    `sys.stdout=TeeStream(sys.stdout, log_file_handle)` will copy
    output destined for sys.stdout to log_file_handle as well.
    """
    def __init__(self, stream1, stream2):
        self.stream1 = stream1
        self.stream2 = stream2
    def __getattr__(self, *args, **kwargs):
        """
        Provide stream1 attributes when attributes are requested for this class.
        This supports code that assumes sys.stdout is an object with its own
        methods, etc.
        """
        return getattr(self.stream1, *args, **kwargs)
    def write(self, *args, **kwargs):
        self.stream1.write(*args, **kwargs)
        self.stream2.write(*args, **kwargs)
    def flush(self, *args, **kwargs):
        self.stream1.flush(*args, **kwargs)
        self.stream2.flush(*args, **kwargs)

class LogOutput(object):
    """
    Copy output sent to stdout or stderr to a log file in the specified directory.
    Takes no action if directory is None. Log file is named based on the current
    date and time. Directory will be created if needed, and file will be overwritten
    if it already exists (unlikely).
    """
    def __init__(self, logs_dir):
        self.logs_dir = logs_dir
    def __enter__(self):
        """ start copying output to log file """
        if self.logs_dir is not None:
            if not os.path.exists(self.logs_dir):
                os.makedirs(self.logs_dir)
            log_file_path = os.path.join(
                self.logs_dir,
                datetime.datetime.now().strftime('%Y-%m-%d_%H-%M-%S') + ".log"
            )
            self.log_file = open(log_file_path, "w", buffering=1)
            self.stdout = sys.stdout
            self.stderr = sys.stderr
            sys.stdout = TeeStream(sys.stdout, self.log_file)
            sys.stderr = TeeStream(sys.stderr, self.log_file)
            print("logging output to " + str(log_file_path))
    def __exit__(self, type, value, traceback):
        """ restore original output streams and close log file """
        if self.logs_dir is not None:
            sys.stdout = self.stdout
            sys.stderr = self.stderr
            self.log_file.close()

def iteritems(obj):
    """ Iterator of key, value pairs for obj;
    equivalent to obj.items() on Python 3+ and obj.iteritems() on Python 2 """
    try:
        return obj.iteritems()
    except AttributeError: # Python 3+
        return obj.items()<|MERGE_RESOLUTION|>--- conflicted
+++ resolved
@@ -294,8 +294,6 @@
     Bind the min_data_check() method to an instance of a Pyomo AbstractModel
     object if it has not already been added. Also add a counter to keep
     track of what to name the next check that is added.
-<<<<<<< HEAD
-=======
 
     >>> from switch_model.utilities import _add_min_data_check
     >>> mod = AbstractModel()
@@ -322,7 +320,6 @@
     Values are not provided for every element of the mandatory parameter
     'paramA_empty'. Missing data for 2 values, including: [1, 2]
 
->>>>>>> e7670e04
     """
     if getattr(model, 'min_data_check', None) is None:
         model.__num_min_data_checks = 0
@@ -357,8 +354,6 @@
     If an argument is a simple parameter, it must have a value.
 
     This does not work with indexed sets.
-<<<<<<< HEAD
-=======
 
     EXAMPLE:
     >>> from pyomo.environ import *
@@ -396,7 +391,6 @@
     >>> mod.min_dat_pass = BuildCheck(\
             rule=lambda m: utilities.check_mandatory_components(\
                 m, 'set_A', 'paramA_full','paramB_empty', 'paramC'))
->>>>>>> e7670e04
     """
 
     for component_name in mandatory_model_components:
@@ -409,7 +403,6 @@
                     format(component_name))
         elif o_class == 'IndexedParam':
             if len(obj) != len(obj._index):
-<<<<<<< HEAD
                 missing_index_elements = [v for v in set(obj._index) - set( obj.sparse_keys())]
                 raise ValueError(
                     "Values are not provided for every element of the "
@@ -417,14 +410,6 @@
                     "Missing data for {} values, including: {}"
                     .format(component_name, len(missing_index_elements), missing_index_elements[:10])
                 )
-=======
-            	missing_index_elements = [v for v in set(obj._index) - set( obj.sparse_keys())]
-                raise ValueError(
-                    ("Values are not provided for every element of the "
-                     "mandatory parameter '{}'. "
-                     "Missing data for {} values, including: {}"
-                    ).format(component_name, len(missing_index_elements), missing_index_elements[:10]))
->>>>>>> e7670e04
         elif o_class == 'IndexedSet':
             if len(obj) != len(obj._index):
                 raise ValueError(
