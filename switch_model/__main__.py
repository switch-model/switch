# Copyright (c) 2015-2019 The Switch Authors. All rights reserved.
# Licensed under the Apache License, Version 2.0, which is in the LICENSE file.

"""Script to handle switch <cmd> calls from the command line."""
from __future__ import print_function

import sys, os
import switch_model


def main():
    # TODO make a proper command line tool with help information for each option
    cmds = [
        "solve",
        "solve-scenarios",
        "test",
        "upgrade",
        "get_inputs",
        "--version",
        "drop",
        "new",
        "graph",
<<<<<<< HEAD
        "compare" "sampling",
=======
        "compare",
>>>>>>> 9865c381
    ]
    if len(sys.argv) >= 2 and sys.argv[1] in cmds:
        # If users run a script from the command line, the location of the script
        # gets added to the start of sys.path; if they call a module from the
        # command line then an empty entry gets added to the start of the path,
        # indicating the current working directory. This module is often called
        # from a command-line script, but we want the current working
        # directory in the path because users may try to load local modules via
        # the configuration files, so we make sure that's always in the path.
        sys.path[0] = ""

        # adjust the argument list to make it look like someone ran "python -m <module>" directly
        cmd = sys.argv[1]
        sys.argv[0] += " " + cmd
        del sys.argv[1]
        if cmd == "--version":
            print("Switch model version " + switch_model.__version__)
            try:
                from switch_model.utilities import get_git_branch

                print(f"Switch git branch {get_git_branch()}")
            except:
                pass
            return 0
        if cmd == "solve":
            from switch_model.solve import main
        elif cmd == "solve-scenarios":
            from switch_model.solve_scenarios import main
        elif cmd == "test":
            from switch_model.test import main
        elif cmd == "upgrade":
            from switch_model.upgrade import main
        elif cmd == "get_inputs":
            from switch_model.wecc.get_inputs import main
        elif cmd == "sampling":
            from switch_model.wecc.sampling import main
        elif cmd == "drop":
            from switch_model.tools.drop import main
        elif cmd == "new":
            from switch_model.tools.new import main
        elif cmd == "graph":
            from switch_model.tools.graphing.graph import main
        elif cmd == "compare":
            from switch_model.tools.graphing.compare import main
        main()
    else:
        print(
            "Usage: {} {{{}}} ...".format(
                os.path.basename(sys.argv[0]), ", ".join(cmds)
            )
        )
        print("Use one of these commands with --help for more information.")


if __name__ == "__main__":
    main()<|MERGE_RESOLUTION|>--- conflicted
+++ resolved
@@ -20,11 +20,8 @@
         "drop",
         "new",
         "graph",
-<<<<<<< HEAD
-        "compare" "sampling",
-=======
         "compare",
->>>>>>> 9865c381
+        "sampling",
     ]
     if len(sys.argv) >= 2 and sys.argv[1] in cmds:
         # If users run a script from the command line, the location of the script
