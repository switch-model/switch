# Copyright (c) 2015-2019 The Switch Authors. All rights reserved.
# Licensed under the Apache License, Version 2.0, which is in the LICENSE file.

"""
Utility functions for Switch.
"""
from __future__ import print_function

import os, types, importlib, re, sys, argparse, time, datetime, traceback, subprocess, platform

import switch_model.__main__ as main
from pyomo.environ import *
from pyomo.core.base.set import UnknownSetDimen
from switch_model.utilities.scaling import _ScaledVariable, _get_unscaled_expression
import pyomo.opt
import yaml

# Define string_types (same as six.string_types). This is useful for
# distinguishing between strings and other iterables.
string_types = (str,)

# Check whether this is an interactive session (determined by whether
# __main__ has a __file__ attribute). Scripts can check this value to
# determine what level of output to display.
interactive_session = not hasattr(main, "__file__")


class CustomModel(AbstractModel):
    """
    Class that wraps pyomo's AbstractModel and adds custom features.

    Currently the only difference between this class and pyomo's AbstractModel
    is that this class supports variable scaling. See utilities/scaling.py for
    more details.
    """

    def __init__(self, *args, **kwargs):
        super(CustomModel, self).__init__(*args, **kwargs)
        self.can_use_duals = None
        # We use a scaling factor for our objective function
        # to improve the numerical properties
        # of the model. The scaling factor was determined using trial
        # and error and this tool https://github.com/staadecker/lp-analyzer.
        # Learn more by reading the documentation on Numerical Issues.
        self.objective_scaling_factor = 1e-3

    def __setattr__(self, key, val):
        # __setattr__ is called whenever we set an attribute
        # to the model (e.g. model.some_key = some_value)
        # We want to do as normal unless we try assigning a _ScaledVariable to the model.
        if isinstance(val, _ScaledVariable):
            # If we are assigning a _ScaledVariable to the model then we actually
            # want to assign both a scaled variable and an unscaled expression to the model
            # We want to assign the scaled variable to a key with a prefix '_scaled_'
            # and the unscaled expression to the key without the prefix.
            # This way throughout the SWITCH code the unscaled expression will be used however
            # pyomo will be using the scaled variable when solving.

            # Set the unscaled_name of the variable
            val.unscaled_name = key
            # Set the name of the scaled variable
            val.scaled_name = "_scaled_" + key
            # Add the scaled variable to the model with the name we just found
            super().__setattr__(val.scaled_name, val)
            # Add the unscaled expression to the model with the original value provided by 'key'
            super().__setattr__(key, _get_unscaled_expression(val))
        else:
            super().__setattr__(key, val)

    def get_dual(self, component_name: str, *args, divider=None, invalid_return="."):
        """
        Returns the dual value for the given component.

        @param component_name: Name of the constraint to return the dual value for
        @param *args: Indexes of the component. For example, if the component is the energy
                        balance constraint, *args would be z, t for load_zone and timepoint
        @param divider: How much to divide the dual by. This is useful since the undivided dual
                        represents the increase in cost after scaling costs to the base year.
                        Often however, we wish to know the increase in cost prior to scaling,
                        for example the increase in cost of just one timepoint. As such
                        divider is often m.bring_timepoint_costs_to_base_year[t] or
                        m.bring_annual_costs_to_base_year[p].
        @param invalid_return: is what to return when the dual value doesn't exist. Defaults to "."
                                since normally duals are being outputed to a file and "." is used for
                                missing values.
        """
        # Get the component
        component = getattr(self, component_name)

        # If can_use_duals has not been set, set it with by checking has_discrete_variables
        if self.can_use_duals is None:
            # If the model has discrete variables dual values aren't meaningful and therefore we don't produce them
            self.can_use_duals = not has_discrete_variables(self)

        # Get the dual value if available
        if self.can_use_duals and args in component and component[args] in self.dual:
            # We divide by the scaling factor to undo the effects of it on the dual values
            dual = self.dual[component[args]] / self.objective_scaling_factor
            if divider:
                dual /= divider
            return dual
        else:
            return invalid_return

    def enable_duals(self):
        """
        Enables duals if not already enabled
        """
        if not hasattr(self, "dual"):
            self.dual = Suffix(direction=Suffix.IMPORT)


def define_AbstractModel(*module_list, **kwargs):
    # stub to provide old functionality as we move to a simpler calling convention
    args = kwargs.get("args", sys.argv[1:])
    return create_model(module_list, args)


def create_model(module_list=None, args=sys.argv[1:]):
    """

    Construct a Pyomo AbstractModel using the Switch modules or packages
    in the given list and return the model. The following utility methods
    are attached to the model as class methods to simplify their use:
    min_data_check(), load_inputs(), pre_solve(), post_solve().

    This is implemented as calling the following functions for each module
    that has them defined:

    define_dynamic_lists(model): Add lists to the model that other modules can
    register with. Used for power balance equations, cost components of the
    objective function, etc.

    define_components(model): Add components to the model object (parameters,
    sets, decisions variables, expressions, and/or constraints). Also register
    with relevant dynamic_lists.

    define_dynamic_components(model): Add dynamic components to the model that
    depend on the contents of dyanmics lists. Power balance constraints and
    the objective function are defined in this manner.

    See financials and balancing.load_zones for examples of dynamic definitions.

    All modules can request access to command line parameters and set their
    default values for those options. If this codebase is being used more like
    a library than a stand-alone executable, this behavior can cause problems.
    For example, running this model with PySP's runph tool will cause errors
    where a runph argument such as --instance-directory is unknown to the
    switch modules, so parse_args() generates an error. This behavior can be
    avoided calling this function with an empty list for args:
    create_model(module_list, args=[])

    """
    model = CustomModel()

    # Load modules
    if module_list is None:
        import switch_model.solve

        module_list = get_module_list(args)
    model.module_list = module_list
    for m in module_list:
        importlib.import_module(m)

    # Bind utility functions to the model as class objects
    # Should we be formally extending their class instead?
    _add_min_data_check(model)
    model.get_modules = types.MethodType(get_modules, model)
    model.load_inputs = types.MethodType(load_inputs, model)
    model.pre_solve = types.MethodType(pre_solve, model)
    model.post_solve = types.MethodType(post_solve, model)

    # Define and parse model configuration options
    argparser = _ArgumentParser(allow_abbrev=False)
    for module in model.get_modules():
        if hasattr(module, "define_arguments"):
            module.define_arguments(argparser)
    model.options = argparser.parse_args(args)

    # Define model components
    for module in model.get_modules():
        if hasattr(module, "define_dynamic_lists"):
            module.define_dynamic_lists(model)
    for module in model.get_modules():
        if hasattr(module, "define_components"):
            module.define_components(model)
    for module in model.get_modules():
        if hasattr(module, "define_dynamic_components"):
            module.define_dynamic_components(model)

    return model


def get_modules(model):
    """Return a list of loaded module objects for this model."""
    for m in model.module_list:
        yield sys.modules[m]


def make_iterable(item):
    """Return an iterable for the one or more items passed."""
    if isinstance(item, string_types):
        i = iter([item])
    else:
        try:
            # check if it's iterable
            i = iter(item)
        except TypeError:
            i = iter([item])
    return i


class StepTimer(object):
    """
    Keep track of elapsed time for steps of a process.
    Use timer = StepTimer() to create a timer, then retrieve elapsed time and/or
    reset the timer at each step by calling timer.step_time()
    """

    def __init__(self):
        self.start_time = time.time()

    def step_time(self):
        """
        Reset timer to current time and return time elapsed since last step.
        """
        last_start = self.start_time
        self.start_time = now = time.time()
        return now - last_start

    def step_time_as_str(self):
        """
        Reset timer to current time and return time elapsed since last step as a formatted string.
        """
        return format_seconds(self.step_time())


def format_seconds(seconds):
    """
    Takes in a number of seconds and returns a string
    representing the seconds broken into hours, minutes and seconds.

    For example, format_seconds(3750.4) returns '1 h 2 min 30.40 s'.
    """
    minutes = int(seconds // 60)
    hours = int(minutes // 60)
    remainder_sec = seconds % 60
    remainder_min = minutes % 60

    output_str = ""

    if hours != 0:
        output_str += f"{hours} h "
    if minutes != 0:
        output_str += f"{remainder_min} min "
    output_str += f"{remainder_sec:.2f} s"

    return output_str


def load_inputs(model, inputs_dir=None, attach_data_portal=True):
    """
    Load input data for an AbstractModel using the modules in the given
    list and return a model instance. This is implemented as calling the
    load_inputs() function of each module, if the module has that function.
    """
    if inputs_dir is None:
        inputs_dir = getattr(model.options, "inputs_dir", "inputs")

    # Load data; add a fancier load function to the data portal
    if model.options.verbose:
        print("Reading data...")
    timer = StepTimer()
    data = DataPortal(model=model)
    data.load_aug = types.MethodType(load_aug, data)
    for module in model.get_modules():
        if hasattr(module, "load_inputs"):
            module.load_inputs(model, data, inputs_dir)
    if model.options.verbose:
        print(f"Data read in {timer.step_time_as_str()}.\n")

    # At some point, pyomo deprecated 'create' in favor of 'create_instance'.
    # Determine which option is available and use that.
    if model.options.verbose:
        print("Creating instance...")
    if hasattr(model, "create_instance"):
        instance = model.create_instance(data)
        # We want our functions from CustomModel to be accessible
        # Somehow simply setting the class to CustomModel allows us to do this
        # This is the same thing that happens in the Pyomo library at the end of
        # model.create_instance(). Note that Pyomo's ConcreteModel is basically the same as
        # our CustomModel so we're not causing any issues by changing from ConcreteModel
        # to CustomModel
        instance.__class__ = CustomModel
    else:
        instance = model.create(data)
    if model.options.verbose:
        print(f"Instance created from data in {timer.step_time_as_str()}.\n")

    if attach_data_portal:
        instance.DataPortal = data
    return instance


def save_inputs_as_dat(
    model,
    instance,
    save_path="inputs/complete_inputs.dat",
    exclude=[],
    sorted_output=False,
):
    """
    Save input data to a .dat file for use with PySP or other command line
    tools that have not been fully integrated with DataPortal.
    SYNOPSIS:
        save_inputs_as_dat(model, instance, save_path)
    """
    # helper function to convert values to strings,
    # putting quotes around values that start as strings
    quote_str = (
        lambda v: '"{}"'.format(v)
        if isinstance(v, string_types)
        else "{}".format(str(v))
    )
    # helper function to create delimited lists from single items or iterables of any data type
    from switch_model.reporting import make_iterable

    join_space = lambda items: " ".join(
        map(str, make_iterable(items))
    )  # space-separated list
    join_comma = lambda items: ",".join(
        map(str, make_iterable(items))
    )  # comma-separated list

    with open(save_path, "w") as f:
        for component_name in instance.DataPortal.data():
            if component_name in exclude:
                continue  # don't write data for components in exclude list
                # (they're in scenario-specific files)
            component = getattr(model, component_name)
            comp_class = type(component).__name__
            component_data = instance.DataPortal.data(name=component_name)
            if comp_class == "SimpleSet" or comp_class == "OrderedSimpleSet":
                f.write(
                    "set {} := {};\n".format(component_name, join_space(component_data))
                )
            elif comp_class == "IndexedParam":
                if component_data:  # omit components for which no data were provided
                    f.write("param {} := \n".format(component_name))
                    for key, value in (
                        sorted(iteritems(component_data))
                        if sorted_output
                        else iteritems(component_data)
                    ):
                        f.write(" {} {}\n".format(join_space(key), quote_str(value)))
                    f.write(";\n")
            elif comp_class == "SimpleParam":
                f.write("param {} := {};\n".format(component_name, component_data))
            elif comp_class == "IndexedSet":
                for key, vals in iteritems(component_data):
                    f.write(
                        "set {}[{}] := {};\n".format(
                            component_name, join_comma(key), join_space(vals)
                        )
                    )
            else:
                raise ValueError(
                    "Error! Component type {} not recognized for model element '{}'.".format(
                        comp_class, component_name
                    )
                )


def pre_solve(instance, outputs_dir=None):
    """
    Call pre-solve function (if present) in all modules used to compose this model.
    This function can be used to adjust the instance after it is created and before it is solved.
    """
    for module in instance.get_modules():
        if hasattr(module, "pre_solve"):
            module.pre_solve(instance)


def post_solve(instance, outputs_dir=None):
    """
    Call post-solve function (if present) in all modules used to compose this model.
    This function can be used to report or save results from the solved model.
    """
    if outputs_dir is None:
        outputs_dir = getattr(instance.options, "outputs_dir", "outputs")
    if not os.path.exists(outputs_dir):
        os.makedirs(outputs_dir)

    # TODO: implement a check to call post solve functions only if
    # solver termination condition is not 'infeasible' or 'unknown'
    # (the latter may occur when there are problems with licenses, etc)

    for module in instance.get_modules():
        if hasattr(module, "post_solve"):
            # Try-catch is so that if one module fails on post-solve
            # the other modules still run
            try:
                module.post_solve(instance, outputs_dir)
            except Exception:
                # Print the error that would normally be thrown with the
                # full stack trace and an explanatory message
                print(
                    f"ERROR: Module {module.__name__} threw an Exception while running post_solve(). "
                    f"Moving on to the next module.\n{traceback.format_exc()}"
                )


def min_data_check(model, *mandatory_model_components):
    """

    This function checks that an instance of Pyomo abstract model has
    mandatory components defined. If a user attempts to create an
    instance without defining all of the necessary data, this will
    produce fatal errors with clear messages stating specifically what
    components have missing data. This function is attached to an
    abstract model by the _add_min_data_check() function. See
    _add_min_data_check() documentation for usage examples.

    Without this check, I would get fatal errors if I forgot to specify data
    for a component that didn't have a default value, but the error message
    was obscure and gave me a line number with the first snippet of code
    that tried to reference the component with missing data. It took me a
    little bit of time to figure out what was causing that failure, and I'm
    a skilled programmer. I would like this model to be accessible to non-
    programmers as well, so I felt it was important to use the BuildCheck
    Pyomo function to validate data during construction of a model instance.

    I found that BuildCheck's message listed the name of the check that
    failed, but did not provide mechanisms for printing a specific error
    message. I tried printing to the screen, but that output tended to be
    obscured or hidden. I've settled on raising a ValueError for now with a
    clear and specific message. I could also use logging.error() or related
    logger methods, and rely on BuildCheck to throw an error, but I've
    already implemented this, and those other methods don't offer any clear
    advantages that I can see.

    """
    model.__num_min_data_checks += 1
    new_data_check_name = "min_data_check_" + str(model.__num_min_data_checks)
    setattr(
        model,
        new_data_check_name,
        BuildCheck(
            rule=lambda m: check_mandatory_components(m, *mandatory_model_components)
        ),
    )


def _add_min_data_check(model):
    """
    Bind the min_data_check() method to an instance of a Pyomo AbstractModel
    object if it has not already been added. Also add a counter to keep
    track of what to name the next check that is added.

    >>> from switch_model.utilities import _add_min_data_check
    >>> mod = AbstractModel()
    >>> _add_min_data_check(mod)
    >>> mod.set_A = Set(initialize=[1,2])
    >>> mod.paramA_full = Param(mod.set_A, initialize={1:'a',2:'b'})
    >>> mod.paramA_empty = Param(mod.set_A)
    >>> mod.min_data_check('set_A', 'paramA_full')
    >>> if hasattr(mod, 'create_instance'):
    ...     instance_pass = mod.create_instance()
    ... else:
    ...     instance_pass = mod.create()
    >>> mod.min_data_check('set_A', 'paramA_empty')
    """
    if getattr(model, "min_data_check", None) is None:
        model.__num_min_data_checks = 0
        model.min_data_check = types.MethodType(min_data_check, model)


def has_discrete_variables(model):
<<<<<<< HEAD
=======
    all_elements = lambda v: v.values() if v.is_indexed() else [v]
>>>>>>> afb60613
    return any(
        v.is_binary() or v.is_integer()
        for variable in model.component_objects(Var, active=True)
        for v in (variable.itervalues() if variable.is_indexed() else [variable])
    )


def check_mandatory_components(model, *mandatory_model_components):
    """
    Checks whether mandatory elements of a Pyomo model are populated,
    and returns a clear error message if they don't exist.

    Typically, this method is not used directly. Instead, the
    min_data_check() method will set up a BuildCheck that uses this
    function.

    If an argument is a set, it must have non-zero length.

    If an argument is an indexed parameter, it must have a value for
    every index in the indexed set. Do not use this for indexed params
    that have default values. If the set indexing a param is not
    mandatory and is empty, then the indexed parameter may be empty as
    well.

    If an argument is a simple parameter, it must have a value.

    This does not work with indexed sets.

    EXAMPLE:
    >>> from pyomo.environ import *
    >>> import switch_model.utilities as utilities
    >>> mod = ConcreteModel()
    >>> mod.set_A = Set(initialize=[1,2])
    >>> mod.paramA_full = Param(mod.set_A, initialize={1:'a',2:'b'})
    >>> mod.paramA_empty = Param(mod.set_A)
    >>> mod.set_B = Set()
    >>> mod.paramB_empty = Param(mod.set_B)
    >>> mod.paramC = Param(initialize=1)
    >>> mod.paramD = Param()
    >>> utilities.check_mandatory_components(mod, 'set_A', 'paramA_full')
    True
    >>> utilities.check_mandatory_components(mod, 'paramB_empty')
    True
    >>> utilities.check_mandatory_components(mod, 'paramC')
    True
    >>> utilities.check_mandatory_components(\
        mod, 'set_A', 'paramA_empty') # doctest: +NORMALIZE_WHITESPACE
    Traceback (most recent call last):
        ...
    ValueError: Values are not provided for every element of the mandatory parameter 'paramA_empty'. Missing data for 2 values, including: [1, 2]
    >>> utilities.check_mandatory_components(mod, 'set_A', 'set_B')
    Traceback (most recent call last):
        ...
    ValueError: No data is defined for the mandatory set 'set_B'.

    # Demonstration of incorporating this function into Pyomo's BuildCheck()
    >>> mod.min_dat_pass = BuildCheck(\
            rule=lambda m: utilities.check_mandatory_components(\
                m, 'set_A', 'paramA_full','paramB_empty', 'paramC'))
    """

    for component_name in mandatory_model_components:
        obj = getattr(model, component_name)
        o_class = type(obj).__name__
        if o_class == "ScalarSet" or o_class == "OrderedScalarSet":
            if len(obj) == 0:
                raise ValueError(
                    "No data is defined for the mandatory set '{}'.".format(
                        component_name
                    )
                )
        elif o_class == "IndexedParam":
            if len(obj) != len(obj._index):
                missing_index_elements = [
                    v for v in set(obj._index) - set(obj.sparse_keys())
                ]
                raise ValueError(
                    "Values are not provided for every element of the "
                    "mandatory parameter '{}'. "
                    "Missing data for {} values, including: {}".format(
                        component_name,
                        len(missing_index_elements),
                        missing_index_elements[:10],
                    )
                )
        elif o_class == "IndexedSet":
            if len(obj) != len(obj._index):
                raise ValueError(
                    (
                        "Sets are not defined for every index of "
                        + "the mandatory indexed set '{}'"
                    ).format(component_name)
                )
        elif o_class == "ScalarParam":
            if obj.value is None:
                raise ValueError(
                    "Value not provided for mandatory parameter '{}'".format(
                        component_name
                    )
                )
        else:
            raise ValueError(
                "Error! Object type {} not recognized for model element '{}'.".format(
                    o_class, component_name
                )
            )
    return True


class InputError(Exception):
    """Exception raised for errors in the input.

    Attributes:
        expression -- input expression in which the error occurred
        message -- explanation of the error
    """

    def __init__(self, value):
        self.value = value

    def __str__(self):
        return repr(self.value)


def load_aug(
    switch_data, optional=False, auto_select=False, optional_params=[], **kwds
):
    """
    This is a wrapper for the DataPortal object that accepts additional
    keywords. This currently supports a flag for the file being optional.
    The name load_aug() is not great and may be changed.
    """
    # TODO:
    # Allow user to specify filename when defining parameters and sets.
    # Also allow user to specify the name(s) of the column(s) in each set.
    # Then use those automatically to pull data from the right file (and to
    # write correct index column names in the generic output files).
    # This will simplify code and ease comprehension (user can see
    # immediately where the data come from for each component). This can
    # also support auto-documenting of parameters and input files.

    path = kwds["filename"]
    # Skip if the file is missing
    if optional and not os.path.isfile(path):
        return
    # If this is a .dat file, then skip the rest of this fancy business; we'll
    # only check if the file is missing and optional for .csv files.
    filename, extension = os.path.splitext(path)
    if extension == ".dat":
        switch_data.load(**kwds)
        return

    # copy the optional_params to avoid side-effects when the list is altered below
    optional_params = list(optional_params)
    # Parse header and first row
    with open(path) as infile:
        headers_line = infile.readline()
        second_line = infile.readline()
    file_is_empty = headers_line == ""
    file_has_no_data_rows = second_line == ""
    suffix = path.split(".")[-1]
    if suffix in {"tab", "tsv"}:
        separator = "\t"
    elif suffix == "csv":
        separator = ","
    else:
        raise InputError(f"Unrecognized file type for input file {path}")
    # TODO: parse this more formally, e.g. using csv module
    headers = headers_line.strip().split(separator)
    # Skip if the file is empty.
    if optional and file_is_empty:
        return
    # Try to get a list of parameters. If param was given as a
    # singleton or a tuple, make it into a list that can be edited.
    params = []
    if "param" in kwds:
        # Tuple -> list
        if isinstance(kwds["param"], tuple):
            kwds["param"] = list(kwds["param"])
        # Singleton -> list
        elif not isinstance(kwds["param"], list):
            kwds["param"] = [kwds["param"]]
        params = kwds["param"]
    # optional_params may include Param objects instead of names. In
    # those cases, convert objects to names.
    for (i, p) in enumerate(optional_params):
        if not isinstance(p, string_types):
            optional_params[i] = p.name
    # Expand the list optional parameters to include any parameter that
    # has default() defined. I need to allow an explicit list of default
    # parameters to support optional parameters like gen_unit_size which
    # don't have default value because it is undefined for generators
    # for which it does not apply.
    for p in params:
        if p.default() is not None:
            optional_params.append(p.name)
    # How many index columns do we expect?
    # Grab the dimensionality of the index param if it was provided.
    if "index" in kwds:
        num_indexes = kwds["index"].dimen
        if num_indexes == UnknownSetDimen:
            raise Exception(
                f"Index {kwds['index'].name} has unknown dimension. Specify dimen= during its creation."
            )
    # Next try the first parameter's index.
    elif len(params) > 0:
        try:
            indexed_set = params[0].index_set()
            num_indexes = indexed_set.dimen
            if num_indexes == UnknownSetDimen:
                raise Exception(
                    f"{indexed_set.name} has unknown dimension. Specify dimen= during its creation."
                )
        except (ValueError, AttributeError):
            num_indexes = 0
    # Default to 0 if both methods failed.
    else:
        num_indexes = 0
    # Make a select list if requested. Assume the left-most columns are
    # indexes and that other columns are named after their parameters.
    # Maybe this could be extended to use a standard prefix for each data file?
    # e.g., things related to regional fuel market supply tiers (indexed by RFM_SUPPLY_TIER)
    # could all get the prefix "rfm_supply_tier_". Then they could get shorter names
    # within the file (e.g., "cost" and "limit"). We could also require the data file
    # to be called "rfm_supply_tier.csv" for greater consistency/predictability.
    if auto_select:
        if "select" in kwds:
            raise InputError(
                "You may not specify a select parameter if "
                + "auto_select is set to True."
            )
        kwds["select"] = headers[0:num_indexes]
        kwds["select"].extend([p.name for p in params])
    # Check to see if expected column names are in the file. If a column
    # name is missing and its parameter is optional, then drop it from
    # the select & param lists.
    if "select" in kwds:
        if isinstance(kwds["select"], tuple):
            kwds["select"] = list(kwds["select"])
        del_items = []
        for (i, col) in enumerate(kwds["select"]):
            p_i = i - num_indexes
            if col not in headers:
                if len(params) > p_i >= 0 and params[p_i].name in optional_params:
                    del_items.append((i, p_i))
                else:
                    raise InputError(
                        "Column {} not found in file {}.".format(col, path)
                    )
        # When deleting entries from select & param lists, go from last
        # to first so that the indexes won't get messed up as we go.
        del_items.sort(reverse=True)
        for (i, p_i) in del_items:
            del kwds["select"][i]
            del kwds["param"][p_i]

    if optional and file_has_no_data_rows:
        # Skip the file.  Note that we are only doing this after having
        # validated the file's column headings.
        return
    # All done with cleaning optional bits. Pass the updated arguments
    # into the DataPortal.load() function.
    switch_data.load(**kwds)


class ExtendAction(argparse.Action):
    """Create or extend list with the provided items"""

    # from https://stackoverflow.com/a/41153081/3830997
    def __call__(self, parser, namespace, values, option_string=None):
        items = getattr(namespace, self.dest) or []
        items.extend(values)
        setattr(namespace, self.dest, items)


class IncludeAction(argparse.Action):
    """Flag the specified items for inclusion in the model"""

    def __call__(self, parser, namespace, values, option_string=None):
        items = getattr(namespace, self.dest) or []
        items.append(("include", values))
        setattr(namespace, self.dest, items)


class ExcludeAction(argparse.Action):
    """Flag the specified items for exclusion from the model"""

    def __call__(self, parser, namespace, values, option_string=None):
        items = getattr(namespace, self.dest) or []
        items.append(("exclude", values))
        setattr(namespace, self.dest, items)


# Test whether we need to issue warnings about the Python parsing bug.
# (applies to at least Python 2.7.11 and 3.6.2)
# This bug messes up solve-scenarios if the user specifies
# --scenario x --solver-options-string="a=b c=d"
test_parser = argparse.ArgumentParser()
test_parser.add_argument("--arg1", nargs="+", default=[])
bad_equal_parser = (
    len(test_parser.parse_known_args(["--arg1", "a", "--arg2=a=1 b=2"])[1]) == 0
)


class _ArgumentParser(argparse.ArgumentParser):
    """
    Custom version of ArgumentParser:
    - warns about a bug in standard Python ArgumentParser for --arg="some words"
    - allows use of 'extend', 'include' and 'exclude' actions to accumulate lists
      with multiple calls
    """

    def __init__(self, *args, **kwargs):
        super(_ArgumentParser, self).__init__(*args, **kwargs)
        self.register("action", "extend", ExtendAction)
        self.register("action", "include", IncludeAction)
        self.register("action", "exclude", ExcludeAction)

    def parse_known_args(self, args=None, namespace=None):
        # parse_known_args parses arguments like --list-arg a b --other-arg="something with space"
        # as list_arg=['a', 'b', '--other-arg="something with space"'].
        # See https://bugs.python.org/issue22433.
        # We issue a warning to avoid this.
        if bad_equal_parser and args is not None:
            for a in args:
                if a.startswith("--") and "=" in a:
                    print(
                        "Warning: argument '{}' may be parsed incorrectly. It is "
                        "safer to use ' ' instead of '=' as a separator.".format(a)
                    )
                    time.sleep(2)  # give users a chance to see it
        return super(_ArgumentParser, self).parse_known_args(args, namespace)


def approx_equal(a, b, tolerance=0.01):
    return abs(a - b) <= (abs(a) + abs(b)) / 2.0 * tolerance


def default_solver():
    return pyomo.opt.SolverFactory("glpk")


def warn(message):
    """
    Send warning message to sys.stderr.
    Unlike warnings.warn, this does not add the current line of code to the message.
    """
    sys.stderr.write("WARNING: " + message + "\n")


class TeeStream(object):
    """
    Virtual stream that writes output to both stream1 and stream2. Attributes
    of stream1 will be reported to callers if needed. For example, specifying
    `sys.stdout=TeeStream(sys.stdout, log_file_handle)` will copy
    output destined for sys.stdout to log_file_handle as well.
    """

    def __init__(self, stream1, stream2):
        self.stream1 = stream1
        self.stream2 = stream2

    def __getattr__(self, *args, **kwargs):
        """
        Provide stream1 attributes when attributes are requested for this class.
        This supports code that assumes sys.stdout is an object with its own
        methods, etc.
        """
        return getattr(self.stream1, *args, **kwargs)

    def write(self, *args, **kwargs):
        self.stream1.write(*args, **kwargs)
        self.stream2.write(*args, **kwargs)

    def flush(self, *args, **kwargs):
        self.stream1.flush(*args, **kwargs)
        self.stream2.flush(*args, **kwargs)


class LogOutput(object):
    """
    Copy output sent to stdout or stderr to a log file in the specified directory.
    Takes no action if directory is None. Log file is named based on the current
    date and time. Directory will be created if needed, and file will be overwritten
    if it already exists (unlikely).
    """

    def __init__(self, logs_dir):
        self.logs_dir = logs_dir

    def __enter__(self):
        """start copying output to log file"""
        if self.logs_dir is not None:
            if not os.path.exists(self.logs_dir):
                os.makedirs(self.logs_dir)
            log_file_path = os.path.join(
                self.logs_dir,
                datetime.datetime.now().strftime("%Y-%m-%d_%H-%M-%S") + ".log",
            )
            self.log_file = open(log_file_path, "w", buffering=1)
            self.stdout = sys.stdout
            self.stderr = sys.stderr
            sys.stdout = TeeStream(sys.stdout, self.log_file)
            sys.stderr = TeeStream(sys.stderr, self.log_file)
            print("logging output to " + str(log_file_path))

    def __exit__(self, type, value, traceback):
        """restore original output streams and close log file"""
        if self.logs_dir is not None:
            sys.stdout = self.stdout
            sys.stderr = self.stderr
            self.log_file.close()


def iteritems(obj):
    """Iterator of key, value pairs for obj;
    equivalent to obj.items() on Python 3+ and obj.iteritems() on Python 2"""
    try:
        return obj.iteritems()
    except AttributeError:  # Python 3+
        return obj.items()


def query_yes_no(question, default="yes"):
    """Ask a yes/no question via input() and return their answer.

    "question" is a string that is presented to the user.
    "default" is the presumed answer if the user just hits <Enter>.
        It must be "yes" (the default), "no" or None (meaning
        an answer is required of the user).

    The "answer" return value is True for "yes" or False for "no".
    """
    valid = {"yes": True, "y": True, "ye": True, "no": False, "n": False}
    if default is None:
        prompt = " [y/n] "
    elif default == "yes":
        prompt = " [Y/n] "
    elif default == "no":
        prompt = " [y/N] "
    else:
        raise ValueError("invalid default answer: '%s'" % default)

    while True:
        sys.stdout.write(question + prompt)
        choice = input().lower()
        if default is not None and choice == "":
            return valid[default]
        elif choice in valid:
            return valid[choice]
        else:
            sys.stdout.write("Please respond with 'yes' or 'no' " "(or 'y' or 'n').\n")


def load_config():
    """Read the config.yaml configuration file"""
    if not os.path.isfile("config.yaml"):
        raise Exception(
            "config.yaml does not exist. Try running 'switch new' to auto-create it."
        )
    with open("config.yaml") as f:
        return yaml.load(f, Loader=yaml.FullLoader)


def run_command(command):
    return (
        subprocess.check_output(command.split(" "), cwd=os.path.dirname(__file__))
        .strip()
        .decode("UTF-8")
    )


def get_git_hash():
    return run_command("git rev-parse HEAD")


def get_git_branch():
    return run_command("git rev-parse --abbrev-ref HEAD")


def create_info_file(output_path, run_time=None):
    content = ""
    content += f"End date: {datetime.datetime.now().strftime('%Y-%m-%d')}\n"
    content += f"End time: {datetime.datetime.now().strftime('%H:%M:%S')}\n"
    try:
        content += f"SWITCH Git Commit Hash: {get_git_hash()}\n"
        content += f"SWITCH Git Branch: {get_git_branch()}\n"
    except:
        print("Warning: failed to get commit hash or branch for info.txt.")
    if run_time is not None:
        content += f"Run time: {run_time}\n"
    content += f"Host name: {platform.node()}\n"
    with open(os.path.join(output_path, "info.txt"), "w") as f:
        f.write(content)


def get_module_list(args=None, include_solve_module=True):
    # parse module options
    parser = _ArgumentParser(allow_abbrev=False, add_help=False)
    add_module_args(parser)
    module_options = parser.parse_known_args(args=args)[0]

    # identify modules to load
    module_list_file = module_options.module_list

    # search first in the current directory
    if module_list_file is None and os.path.exists("modules.txt"):
        module_list_file = "modules.txt"
    # search next in the inputs directory ('inputs' by default)
    if module_list_file is None:
        test_path = os.path.join(module_options.inputs_dir, "modules.txt")
        if os.path.exists(test_path):
            module_list_file = test_path
    if module_list_file is None:
        # note: this could be a RuntimeError, but then users can't do "switch solve --help" in a random directory
        # (alternatively, we could provide no warning at all, since the user can specify --include-modules in the arguments)
        print(
            "WARNING: No module list found. Please create a modules.txt file with a list of modules to use for the model."
        )
        modules = []
    else:
        # if it exists, the module list contains one module name per row (no .py extension)
        # we strip whitespace from either end (because those errors can be annoyingly hard to debug).
        # We also omit blank lines and lines that start with "#"
        # Otherwise take the module names as given.
        with open(module_list_file) as f:
            modules = [r.strip() for r in f.read().splitlines()]
        modules = [m for m in modules if m and not m.startswith("#")]

    # adjust modules as requested by the user
    # include_exclude_modules format: [('include', [mod1, mod2]), ('exclude', [mod3])]
    for action, mods in module_options.include_exclude_modules:
        if action == "include":
            for module_name in mods:
                if (
                    module_name not in modules
                ):  # maybe we should raise an error if already present?
                    modules.append(module_name)
        if action == "exclude":
            for module_name in mods:
                try:
                    modules.remove(module_name)
                except ValueError:
                    raise ValueError(  # maybe we should just pass?
                        "Unable to exclude module {} because it was not "
                        "previously included.".format(module_name)
                    )

    # add this module, since it has callbacks, e.g. define_arguments for iteration and suffixes
    if include_solve_module:
        modules.append("switch_model.solve")

    return modules


def add_module_args(parser):
    parser.add_argument(
        "--module-list",
        default=None,
        help='Text file with a list of modules to include in the model (default is "modules.txt")',
    )
    parser.add_argument(
        "--include-modules",
        "--include-module",
        dest="include_exclude_modules",
        nargs="+",
        action="include",
        default=[],
        help="Module(s) to add to the model in addition to any specified with --module-list file",
    )
    parser.add_argument(
        "--exclude-modules",
        "--exclude-module",
        dest="include_exclude_modules",
        nargs="+",
        action="exclude",
        default=[],
        help="Module(s) to remove from the model after processing --module-list file and prior --include-modules arguments",
    )
    # note: we define --inputs-dir here because it may be used to specify the location of
    # the module list, which is needed before it is loaded.
    parser.add_argument(
        "--inputs-dir",
        default="inputs",
        help='Directory containing input files (default is "inputs")',
    )<|MERGE_RESOLUTION|>--- conflicted
+++ resolved
@@ -476,14 +476,10 @@
 
 
 def has_discrete_variables(model):
-<<<<<<< HEAD
-=======
-    all_elements = lambda v: v.values() if v.is_indexed() else [v]
->>>>>>> afb60613
     return any(
         v.is_binary() or v.is_integer()
         for variable in model.component_objects(Var, active=True)
-        for v in (variable.itervalues() if variable.is_indexed() else [variable])
+        for v in (variable.values() if variable.is_indexed() else [variable])
     )
 
 
