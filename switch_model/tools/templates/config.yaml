--- conflicted
+++ resolved
@@ -40,9 +40,7 @@
   #  enable_planning_reserves:
   #  generation_plant_technologies_scenario_id:
   #  variable_o_m_cost_scenario_id:
-<<<<<<< HEAD
   #  wind_to_solar_ratio:
-=======
 # add_storage was used by Martin when studying LDES
 # you likely don't need to use these parameters
 # they won't impact your runs
@@ -50,5 +48,4 @@
   # costs_scenario: 0
   # plants_scenario: 0
   # constant_scenario: 0
-  # minimums_scenario: 0
->>>>>>> c7735933
+  # minimums_scenario: 0