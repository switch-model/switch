# Copyright (c) 2015-2022 The Switch Authors. All rights reserved.
# Licensed under the Apache License, Version 2.0, which is in the LICENSE file.
"""
Add emission policies to the model, either in the form of an added cost, or of
an emissions cap, depending on data inputs. The added cost could represent the
social cost of carbon, the expected clearing price of a cap-and-trade carbon
market, or a carbon tax.

Specifying carbon_cap_tco2_per_yr will add a system-wide emissions cap:
    AnnualEmissions[period] <= carbon_cap_tco2_per_yr[period]
Note: carbon_cap_tco2_per_yr defaults to infinity (no cap) for any data that
is unspecified.

Specifying carbon_cost_dollar_per_tco2 will add a term to the objective function:
    AnnualEmissions[period] * carbon_cost_dollar_per_tco2[period]
Note: carbon_cost_dollar_per_tco2 defaults to 0 (no cost) for any data that
is unspecified.

"""
from __future__ import division
import os
from pyomo.environ import Set, Param, Expression, Constraint, Suffix, NonNegativeReals
import switch_model.reporting as reporting


def define_components(model):
    model.carbon_cap_tco2_per_yr = Param(
        model.PERIODS,
        within=NonNegativeReals,
        default=float("inf"),
        doc=(
            "Emissions from this model must be less than this cap. "
            "This is specified in metric tonnes of CO2 per year."
        ),
    )
    model.Enforce_Carbon_Cap = Constraint(
        model.PERIODS,
        rule=lambda m, p: Constraint.Skip
        if m.carbon_cap_tco2_per_yr[p] == float("inf")
        else m.AnnualEmissions[p] <= m.carbon_cap_tco2_per_yr[p],
        doc=("Enforces the carbon cap for generation-related emissions."),
    )
    # Make sure the model has a dual suffix for determining implicit carbon costs
    if not hasattr(model, "dual"):
        model.dual = Suffix(direction=Suffix.IMPORT)

    model.carbon_cost_dollar_per_tco2 = Param(
        model.PERIODS,
        within=NonNegativeReals,
        default=0.0,
        doc="The cost adder applied to emissions, in future dollars per metric tonne of CO2.",
    )
    model.EmissionsCosts = Expression(
        model.PERIODS,
        rule=lambda model, period: model.AnnualEmissions[period]
        * model.carbon_cost_dollar_per_tco2[period],
        doc=("Enforces the carbon cap for generation-related emissions."),
    )
    model.Cost_Components_Per_Period.append("EmissionsCosts")


def load_inputs(model, switch_data, inputs_dir):
    """
    Typically, people will specify either carbon caps or carbon costs, but not
    both. If you provide data for both columns, the results may be difficult
    to interpret meaningfully.

    Expected input files:
    carbon_policies.csv
        PERIOD, carbon_cap_tco2_per_yr, carbon_cost_dollar_per_tco2

    """
    switch_data.load_aug(
        filename=os.path.join(inputs_dir, "carbon_policies.csv"),
        optional=True,
        optional_params=(
            model.carbon_cap_tco2_per_yr,
            model.carbon_cost_dollar_per_tco2,
        ),
        param=(model.carbon_cap_tco2_per_yr, model.carbon_cost_dollar_per_tco2),
    )


def post_solve(model, outdir):
    """
    Export annual emissions, carbon cap, and implicit carbon costs (where
    appropriate). The dual values of the carbon cap constraint represent an
    implicit carbon cost for purely linear optimization problems. For mixed
    integer optimization problems, the dual values lose practical
    interpretations, so dual values are only exported for purely linear
    models. If you include minimum build requirements, discrete unit sizes,
    discrete unit commitment, or other integer decision variables, the dual
    values will not be exported.
    """

    def get_row(model, period):
        row = [
            period,
            model.AnnualEmissions[period],
            model.carbon_cap_tco2_per_yr[period],
        ]
        # Only print the carbon cap dual value if it exists and if the problem
        # is purely linear.
<<<<<<< HEAD
        if (
            not model.has_discrete_variables()
            and model.Enforce_Carbon_Cap[period] in model.dual
        ):
            row.append(
                model.dual[model.Enforce_Carbon_Cap[period]]
                / model.bring_annual_costs_to_base_year[period]
            )
=======
        if not model.has_discrete_variables() and period in model.Enforce_Carbon_Cap and model.Enforce_Carbon_Cap[period] in model.dual:
            row.append(model.dual[model.Enforce_Carbon_Cap[period]] /
                       model.bring_annual_costs_to_base_year[period])
>>>>>>> 42c3e60c
        else:
            row.append(".")
        row.append(model.carbon_cost_dollar_per_tco2[period])
        row.append(
            model.carbon_cost_dollar_per_tco2[period] * model.AnnualEmissions[period]
        )
        return row

    reporting.write_table(
        model,
        model.PERIODS,
        output_file=os.path.join(outdir, "emissions.csv"),
        headings=(
            "PERIOD",
            "AnnualEmissions_tCO2_per_yr",
            "carbon_cap_tco2_per_yr",
            "carbon_cap_dual_future_dollar_per_tco2",
            "carbon_cost_dollar_per_tco2",
            "carbon_cost_annual_total",
        ),
        values=get_row,
    )<|MERGE_RESOLUTION|>--- conflicted
+++ resolved
@@ -99,22 +99,21 @@
             model.AnnualEmissions[period],
             model.carbon_cap_tco2_per_yr[period],
         ]
-        # Only print the carbon cap dual value if it exists and if the problem
-        # is purely linear.
-<<<<<<< HEAD
+        # Only print the carbon cap dual value if it exists
+        # Note: we previously only reported it if the model was also strictly
+        # continuous, but now we let the user worry about that (some solvers
+        # can report duals for integer models by fixing the variables to their
+        # integer values, which is often a reasonable approach and should give
+        # meaningful duals for the carbon cost, which occurs on a much higher
+        # level).
         if (
-            not model.has_discrete_variables()
+            period in model.Enforce_Carbon_Cap
             and model.Enforce_Carbon_Cap[period] in model.dual
         ):
             row.append(
                 model.dual[model.Enforce_Carbon_Cap[period]]
                 / model.bring_annual_costs_to_base_year[period]
             )
-=======
-        if not model.has_discrete_variables() and period in model.Enforce_Carbon_Cap and model.Enforce_Carbon_Cap[period] in model.dual:
-            row.append(model.dual[model.Enforce_Carbon_Cap[period]] /
-                       model.bring_annual_costs_to_base_year[period])
->>>>>>> 42c3e60c
         else:
             row.append(".")
         row.append(model.carbon_cost_dollar_per_tco2[period])
