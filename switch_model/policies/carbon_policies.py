--- conflicted
+++ resolved
@@ -220,7 +220,6 @@
                 "Enforce_Carbon_Cap": model.Enforce_Carbon_Cap_CH4,
             },
         ]
-<<<<<<< HEAD
 
         has_discrete_variables = model.has_discrete_variables()
 
@@ -231,6 +230,7 @@
             # is purely linear.
             if (
                 not has_discrete_variables
+                and period in GHG["Enforce_Carbon_Cap"]
                 and GHG["Enforce_Carbon_Cap"][period] in model.dual
             ):
                 row.append(
@@ -240,15 +240,6 @@
             else:
                 row.append(".")
 
-=======
-        # Only print the carbon cap dual value if it exists and if the problem
-        # is purely linear.
-        if (
-            not model.has_discrete_variables()
-            and period in model.Enforce_Carbon_Cap
-            and model.Enforce_Carbon_Cap[period] in model.dual
-        ):
->>>>>>> e7aa9750
             row.append(
                 [
                     GHG["cost_per_t"][period],
